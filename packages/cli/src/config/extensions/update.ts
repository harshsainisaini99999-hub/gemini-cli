--- conflicted
+++ resolved
@@ -90,11 +90,7 @@
       });
       throw new Error('Updated extension not found after installation.');
     }
-<<<<<<< HEAD
-    const updatedVersion = updatedExtension.version;
-=======
     const updatedVersion = updatedExtension.config.version;
->>>>>>> a1cc5ac2
     dispatchExtensionStateUpdate({
       type: 'SET_STATE',
       payload: {
@@ -158,10 +154,6 @@
 export async function checkForAllExtensionUpdates(
   extensions: GeminiCLIExtension[],
   dispatch: (action: ExtensionUpdateAction) => void,
-<<<<<<< HEAD
-  cwd: string = process.cwd(),
-=======
->>>>>>> a1cc5ac2
 ): Promise<void> {
   dispatch({ type: 'BATCH_CHECK_START' });
   const promises: Array<Promise<void>> = [];
@@ -176,22 +168,6 @@
       });
       continue;
     }
-<<<<<<< HEAD
-    dispatch({
-      type: 'SET_STATE',
-      payload: {
-        name: extension.name,
-        state: ExtensionUpdateState.CHECKING_FOR_UPDATES,
-      },
-    });
-    promises.push(
-      checkForExtensionUpdate(extension, cwd).then((state) =>
-        dispatch({
-          type: 'SET_STATE',
-          payload: { name: extension.name, state },
-        }),
-      ),
-=======
     promises.push(
       checkForExtensionUpdate(extension, (updatedState) => {
         dispatch({
@@ -199,7 +175,6 @@
           payload: { name: extension.name, state: updatedState },
         });
       }),
->>>>>>> a1cc5ac2
     );
   }
   await Promise.all(promises);
