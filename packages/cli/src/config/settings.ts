/**
 * @license
 * Copyright 2025 Google LLC
 * SPDX-License-Identifier: Apache-2.0
 */

import * as fs from 'node:fs';
import * as path from 'node:path';
import { homedir, platform } from 'node:os';
import * as dotenv from 'dotenv';
import process from 'node:process';
import {
  FatalConfigError,
  GEMINI_CONFIG_DIR as GEMINI_DIR,
  getErrorMessage,
  Storage,
} from '@google/gemini-cli-core';
import stripJsonComments from 'strip-json-comments';
import { DefaultLight } from '../ui/themes/default-light.js';
import { DefaultDark } from '../ui/themes/default.js';
import { isWorkspaceTrusted } from './trustedFolders.js';
import {
  type Settings,
  type MemoryImportFormat,
  SETTINGS_SCHEMA,
  type MergeStrategy,
  type SettingsSchema,
  type SettingDefinition,
} from './settingsSchema.js';
import { resolveEnvVarsInObject } from '../utils/envVarResolver.js';
import { customDeepMerge } from '../utils/deepMerge.js';

function getMergeStrategyForPath(path: string[]): MergeStrategy | undefined {
  let current: SettingDefinition | undefined = undefined;
  let currentSchema: SettingsSchema | undefined = SETTINGS_SCHEMA;

  for (const key of path) {
    if (!currentSchema || !currentSchema[key]) {
      return undefined;
    }
    current = currentSchema[key];
    currentSchema = current.properties;
  }

  return current?.mergeStrategy;
}

export type { Settings, MemoryImportFormat };

export const SETTINGS_DIRECTORY_NAME = '.gemini';

export const USER_SETTINGS_PATH = Storage.getGlobalSettingsPath();
export const USER_SETTINGS_DIR = path.dirname(USER_SETTINGS_PATH);
export const DEFAULT_EXCLUDED_ENV_VARS = ['DEBUG', 'DEBUG_MODE'];

const MIGRATE_V2_OVERWRITE = false;

// As defined in spec.md
const MIGRATION_MAP: Record<string, string> = {
  accessibility: 'ui.accessibility',
  allowedTools: 'tools.allowed',
  allowMCPServers: 'mcp.allowed',
  autoAccept: 'tools.autoAccept',
  autoConfigureMaxOldSpaceSize: 'advanced.autoConfigureMemory',
  bugCommand: 'advanced.bugCommand',
  chatCompression: 'model.chatCompression',
  checkpointing: 'general.checkpointing',
  coreTools: 'tools.core',
  contextFileName: 'context.fileName',
  customThemes: 'ui.customThemes',
  debugKeystrokeLogging: 'general.debugKeystrokeLogging',
  disableAutoUpdate: 'general.disableAutoUpdate',
  disableUpdateNag: 'general.disableUpdateNag',
  dnsResolutionOrder: 'advanced.dnsResolutionOrder',
  enablePromptCompletion: 'general.enablePromptCompletion',
  enforcedAuthType: 'security.auth.enforcedType',
  excludeTools: 'tools.exclude',
  excludeMCPServers: 'mcp.excluded',
  excludedProjectEnvVars: 'advanced.excludedEnvVars',
  extensionManagement: 'advanced.extensionManagement',
  extensions: 'extensions',
  fileFiltering: 'context.fileFiltering',
  folderTrustFeature: 'security.folderTrust.featureEnabled',
  folderTrust: 'security.folderTrust.enabled',
  hasSeenIdeIntegrationNudge: 'ide.hasSeenNudge',
  hideWindowTitle: 'ui.hideWindowTitle',
  hideTips: 'ui.hideTips',
  hideBanner: 'ui.hideBanner',
  hideFooter: 'ui.hideFooter',
  hideCWD: 'ui.footer.hideCWD',
  hideSandboxStatus: 'ui.footer.hideSandboxStatus',
  hideModelInfo: 'ui.footer.hideModelInfo',
  hideContextSummary: 'ui.hideContextSummary',
  showMemoryUsage: 'ui.showMemoryUsage',
  showLineNumbers: 'ui.showLineNumbers',
  showCitations: 'ui.showCitations',
  ideMode: 'ide.enabled',
  includeDirectories: 'context.includeDirectories',
  loadMemoryFromIncludeDirectories: 'context.loadFromIncludeDirectories',
  maxSessionTurns: 'model.maxSessionTurns',
  mcpServers: 'mcpServers',
  mcpServerCommand: 'mcp.serverCommand',
  memoryImportFormat: 'context.importFormat',
  memoryDiscoveryMaxDirs: 'context.discoveryMaxDirs',
  model: 'model.name',
  preferredEditor: 'general.preferredEditor',
  sandbox: 'tools.sandbox',
  selectedAuthType: 'security.auth.selectedType',
  shouldUseNodePtyShell: 'tools.usePty',
<<<<<<< HEAD
  autoAccept: 'tools.autoAccept',
  shellPager: 'tools.shell.pager',
  shellShowColor: 'tools.shell.showColor',
  allowedTools: 'tools.allowed',
  coreTools: 'tools.core',
  excludeTools: 'tools.exclude',
=======
  skipNextSpeakerCheck: 'model.skipNextSpeakerCheck',
  summarizeToolOutput: 'model.summarizeToolOutput',
  telemetry: 'telemetry',
  theme: 'ui.theme',
>>>>>>> 3885f7b6
  toolDiscoveryCommand: 'tools.discoveryCommand',
  toolCallCommand: 'tools.callCommand',
  usageStatisticsEnabled: 'privacy.usageStatisticsEnabled',
  useExternalAuth: 'security.auth.useExternal',
  useRipgrep: 'tools.useRipgrep',
  vimMode: 'general.vimMode',
};

export function getSystemSettingsPath(): string {
  if (process.env['GEMINI_CLI_SYSTEM_SETTINGS_PATH']) {
    return process.env['GEMINI_CLI_SYSTEM_SETTINGS_PATH'];
  }
  if (platform() === 'darwin') {
    return '/Library/Application Support/GeminiCli/settings.json';
  } else if (platform() === 'win32') {
    return 'C:\\ProgramData\\gemini-cli\\settings.json';
  } else {
    return '/etc/gemini-cli/settings.json';
  }
}

export function getSystemDefaultsPath(): string {
  if (process.env['GEMINI_CLI_SYSTEM_DEFAULTS_PATH']) {
    return process.env['GEMINI_CLI_SYSTEM_DEFAULTS_PATH'];
  }
  return path.join(
    path.dirname(getSystemSettingsPath()),
    'system-defaults.json',
  );
}

export type { DnsResolutionOrder } from './settingsSchema.js';

export enum SettingScope {
  User = 'User',
  Workspace = 'Workspace',
  System = 'System',
  SystemDefaults = 'SystemDefaults',
}

export interface CheckpointingSettings {
  enabled?: boolean;
}

export interface SummarizeToolOutputSettings {
  tokenBudget?: number;
}

export interface AccessibilitySettings {
  disableLoadingPhrases?: boolean;
  screenReader?: boolean;
}

export interface SettingsError {
  message: string;
  path: string;
}

export interface SettingsFile {
  settings: Settings;
  path: string;
}

function setNestedProperty(
  obj: Record<string, unknown>,
  path: string,
  value: unknown,
) {
  const keys = path.split('.');
  const lastKey = keys.pop();
  if (!lastKey) return;

  let current: Record<string, unknown> = obj;
  for (const key of keys) {
    if (current[key] === undefined) {
      current[key] = {};
    }
    const next = current[key];
    if (typeof next === 'object' && next !== null) {
      current = next as Record<string, unknown>;
    } else {
      // This path is invalid, so we stop.
      return;
    }
  }
  current[lastKey] = value;
}

export function needsMigration(settings: Record<string, unknown>): boolean {
  // A file needs migration if it contains any top-level key that is moved to a
  // nested location in V2.
  const hasV1Keys = Object.entries(MIGRATION_MAP).some(([v1Key, v2Path]) => {
    if (v1Key === v2Path || !(v1Key in settings)) {
      return false;
    }
    // If a key exists that is both a V1 key and a V2 container (like 'model'),
    // we need to check the type. If it's an object, it's a V2 container and not
    // a V1 key that needs migration.
    if (
      KNOWN_V2_CONTAINERS.has(v1Key) &&
      typeof settings[v1Key] === 'object' &&
      settings[v1Key] !== null
    ) {
      return false;
    }
    return true;
  });

  return hasV1Keys;
}

function migrateSettingsToV2(
  flatSettings: Record<string, unknown>,
): Record<string, unknown> | null {
  if (!needsMigration(flatSettings)) {
    return null;
  }

  const v2Settings: Record<string, unknown> = {};
  const flatKeys = new Set(Object.keys(flatSettings));

  for (const [oldKey, newPath] of Object.entries(MIGRATION_MAP)) {
    if (flatKeys.has(oldKey)) {
      setNestedProperty(v2Settings, newPath, flatSettings[oldKey]);
      flatKeys.delete(oldKey);
    }
  }

  // Preserve mcpServers at the top level
  if (flatSettings['mcpServers']) {
    v2Settings['mcpServers'] = flatSettings['mcpServers'];
    flatKeys.delete('mcpServers');
  }

  // Carry over any unrecognized keys
  for (const remainingKey of flatKeys) {
    v2Settings[remainingKey] = flatSettings[remainingKey];
  }

  return v2Settings;
}

function getNestedProperty(
  obj: Record<string, unknown>,
  path: string,
): unknown {
  const keys = path.split('.');
  let current: unknown = obj;
  for (const key of keys) {
    if (typeof current !== 'object' || current === null || !(key in current)) {
      return undefined;
    }
    current = (current as Record<string, unknown>)[key];
  }
  return current;
}

const REVERSE_MIGRATION_MAP: Record<string, string> = Object.fromEntries(
  Object.entries(MIGRATION_MAP).map(([key, value]) => [value, key]),
);

// Dynamically determine the top-level keys from the V2 settings structure.
const KNOWN_V2_CONTAINERS = new Set(
  Object.values(MIGRATION_MAP).map((path) => path.split('.')[0]),
);

export function migrateSettingsToV1(
  v2Settings: Record<string, unknown>,
): Record<string, unknown> {
  const v1Settings: Record<string, unknown> = {};
  const v2Keys = new Set(Object.keys(v2Settings));

  for (const [newPath, oldKey] of Object.entries(REVERSE_MIGRATION_MAP)) {
    const value = getNestedProperty(v2Settings, newPath);
    if (value !== undefined) {
      v1Settings[oldKey] = value;
      v2Keys.delete(newPath.split('.')[0]);
    }
  }

  // Preserve mcpServers at the top level
  if (v2Settings['mcpServers']) {
    v1Settings['mcpServers'] = v2Settings['mcpServers'];
    v2Keys.delete('mcpServers');
  }

  // Carry over any unrecognized keys
  for (const remainingKey of v2Keys) {
    const value = v2Settings[remainingKey];
    if (value === undefined) {
      continue;
    }

    // Don't carry over empty objects that were just containers for migrated settings.
    if (
      KNOWN_V2_CONTAINERS.has(remainingKey) &&
      typeof value === 'object' &&
      value !== null &&
      !Array.isArray(value) &&
      Object.keys(value).length === 0
    ) {
      continue;
    }

    v1Settings[remainingKey] = value;
  }

  return v1Settings;
}

function mergeSettings(
  system: Settings,
  systemDefaults: Settings,
  user: Settings,
  workspace: Settings,
  isTrusted: boolean,
): Settings {
  const safeWorkspace = isTrusted ? workspace : ({} as Settings);

  // folderTrust is not supported at workspace level.
  const { security, ...restOfWorkspace } = safeWorkspace;
  const safeWorkspaceWithoutFolderTrust = security
    ? {
        ...restOfWorkspace,
        // eslint-disable-next-line @typescript-eslint/no-unused-vars
        security: (({ folderTrust, ...rest }) => rest)(security),
      }
    : {
        ...restOfWorkspace,
      };

  // Settings are merged with the following precedence (last one wins for
  // single values):
  // 1. System Defaults
  // 2. User Settings
  // 3. Workspace Settings
  // 4. System Settings (as overrides)
<<<<<<< HEAD
  //
  // For properties that are arrays (e.g., includeDirectories), the arrays
  // are concatenated. For objects (e.g., customThemes), they are merged.
  return {
    ...systemDefaults,
    ...user,
    ...safeWorkspaceWithoutFolderTrust,
    ...system,
    general: {
      ...(systemDefaults.general || {}),
      ...(user.general || {}),
      ...(safeWorkspaceWithoutFolderTrust.general || {}),
      ...(system.general || {}),
    },
    ui: {
      ...(systemDefaults.ui || {}),
      ...(user.ui || {}),
      ...(safeWorkspaceWithoutFolderTrust.ui || {}),
      ...(system.ui || {}),
      customThemes: {
        ...(systemDefaults.ui?.customThemes || {}),
        ...(user.ui?.customThemes || {}),
        ...(safeWorkspaceWithoutFolderTrust.ui?.customThemes || {}),
        ...(system.ui?.customThemes || {}),
      },
    },
    security: {
      ...(systemDefaults.security || {}),
      ...(user.security || {}),
      ...(safeWorkspaceWithoutFolderTrust.security || {}),
      ...(system.security || {}),
    },
    mcp: {
      ...(systemDefaults.mcp || {}),
      ...(user.mcp || {}),
      ...(safeWorkspaceWithoutFolderTrust.mcp || {}),
      ...(system.mcp || {}),
    },
    mcpServers: {
      ...(systemDefaults.mcpServers || {}),
      ...(user.mcpServers || {}),
      ...(safeWorkspaceWithoutFolderTrust.mcpServers || {}),
      ...(system.mcpServers || {}),
    },
    context: {
      ...(systemDefaults.context || {}),
      ...(user.context || {}),
      ...(safeWorkspaceWithoutFolderTrust.context || {}),
      ...(system.context || {}),
      includeDirectories: [
        ...(systemDefaults.context?.includeDirectories || []),
        ...(user.context?.includeDirectories || []),
        ...(safeWorkspaceWithoutFolderTrust.context?.includeDirectories || []),
        ...(system.context?.includeDirectories || []),
      ],
    },
    model: {
      ...(systemDefaults.model || {}),
      ...(user.model || {}),
      ...(safeWorkspaceWithoutFolderTrust.model || {}),
      ...(system.model || {}),
      chatCompression: {
        ...(systemDefaults.model?.chatCompression || {}),
        ...(user.model?.chatCompression || {}),
        ...(safeWorkspaceWithoutFolderTrust.model?.chatCompression || {}),
        ...(system.model?.chatCompression || {}),
      },
    },
    advanced: {
      ...(systemDefaults.advanced || {}),
      ...(user.advanced || {}),
      ...(safeWorkspaceWithoutFolderTrust.advanced || {}),
      ...(system.advanced || {}),
      excludedEnvVars: [
        ...new Set([
          ...(systemDefaults.advanced?.excludedEnvVars || []),
          ...(user.advanced?.excludedEnvVars || []),
          ...(safeWorkspaceWithoutFolderTrust.advanced?.excludedEnvVars || []),
          ...(system.advanced?.excludedEnvVars || []),
        ]),
      ],
    },
    extensions: {
      ...(systemDefaults.extensions || {}),
      ...(user.extensions || {}),
      ...(safeWorkspaceWithoutFolderTrust.extensions || {}),
      ...(system.extensions || {}),
      disabled: [
        ...new Set([
          ...(systemDefaults.extensions?.disabled || []),
          ...(user.extensions?.disabled || []),
          ...(safeWorkspaceWithoutFolderTrust.extensions?.disabled || []),
          ...(system.extensions?.disabled || []),
        ]),
      ],
      workspacesWithMigrationNudge: [
        ...new Set([
          ...(systemDefaults.extensions?.workspacesWithMigrationNudge || []),
          ...(user.extensions?.workspacesWithMigrationNudge || []),
          ...(safeWorkspaceWithoutFolderTrust.extensions
            ?.workspacesWithMigrationNudge || []),
          ...(system.extensions?.workspacesWithMigrationNudge || []),
        ]),
      ],
    },
    tools: {
      ...(systemDefaults.tools || {}),
      ...(user.tools || {}),
      ...(safeWorkspaceWithoutFolderTrust.tools || {}),
      ...(system.tools || {}),
      core: [
        ...new Set([
          ...(systemDefaults.tools?.core || []),
          ...(user.tools?.core || []),
          ...(safeWorkspaceWithoutFolderTrust.tools?.core || []),
          ...(system.tools?.core || []),
        ]),
      ],
      allowed: [
        ...new Set([
          ...(systemDefaults.tools?.allowed || []),
          ...(user.tools?.allowed || []),
          ...(safeWorkspaceWithoutFolderTrust.tools?.allowed || []),
          ...(system.tools?.allowed || []),
        ]),
      ],
      exclude: [
        ...new Set([
          ...(systemDefaults.tools?.exclude || []),
          ...(user.tools?.exclude || []),
          ...(safeWorkspaceWithoutFolderTrust.tools?.exclude || []),
          ...(system.tools?.exclude || []),
        ]),
      ],
      shell: {
        ...(systemDefaults.tools?.shell || {}),
        ...(user.tools?.shell || {}),
        ...(safeWorkspaceWithoutFolderTrust.tools?.shell || {}),
        ...(system.tools?.shell || {}),
      },
    },
  };
=======
  return customDeepMerge(
    getMergeStrategyForPath,
    {}, // Start with an empty object
    systemDefaults,
    user,
    safeWorkspaceWithoutFolderTrust,
    system,
  ) as Settings;
>>>>>>> 3885f7b6
}

export class LoadedSettings {
  constructor(
    system: SettingsFile,
    systemDefaults: SettingsFile,
    user: SettingsFile,
    workspace: SettingsFile,
    isTrusted: boolean,
    migratedInMemorScopes: Set<SettingScope>,
  ) {
    this.system = system;
    this.systemDefaults = systemDefaults;
    this.user = user;
    this.workspace = workspace;
    this.isTrusted = isTrusted;
    this.migratedInMemorScopes = migratedInMemorScopes;
    this._merged = this.computeMergedSettings();
  }

  readonly system: SettingsFile;
  readonly systemDefaults: SettingsFile;
  readonly user: SettingsFile;
  readonly workspace: SettingsFile;
  readonly isTrusted: boolean;
  readonly migratedInMemorScopes: Set<SettingScope>;

  private _merged: Settings;

  get merged(): Settings {
    return this._merged;
  }

  private computeMergedSettings(): Settings {
    return mergeSettings(
      this.system.settings,
      this.systemDefaults.settings,
      this.user.settings,
      this.workspace.settings,
      this.isTrusted,
    );
  }

  forScope(scope: SettingScope): SettingsFile {
    switch (scope) {
      case SettingScope.User:
        return this.user;
      case SettingScope.Workspace:
        return this.workspace;
      case SettingScope.System:
        return this.system;
      case SettingScope.SystemDefaults:
        return this.systemDefaults;
      default:
        throw new Error(`Invalid scope: ${scope}`);
    }
  }

  setValue(scope: SettingScope, key: string, value: unknown): void {
    const settingsFile = this.forScope(scope);
    setNestedProperty(settingsFile.settings, key, value);
    this._merged = this.computeMergedSettings();
    saveSettings(settingsFile);
  }
}

function findEnvFile(startDir: string): string | null {
  let currentDir = path.resolve(startDir);
  while (true) {
    // prefer gemini-specific .env under GEMINI_DIR
    const geminiEnvPath = path.join(currentDir, GEMINI_DIR, '.env');
    if (fs.existsSync(geminiEnvPath)) {
      return geminiEnvPath;
    }
    const envPath = path.join(currentDir, '.env');
    if (fs.existsSync(envPath)) {
      return envPath;
    }
    const parentDir = path.dirname(currentDir);
    if (parentDir === currentDir || !parentDir) {
      // check .env under home as fallback, again preferring gemini-specific .env
      const homeGeminiEnvPath = path.join(homedir(), GEMINI_DIR, '.env');
      if (fs.existsSync(homeGeminiEnvPath)) {
        return homeGeminiEnvPath;
      }
      const homeEnvPath = path.join(homedir(), '.env');
      if (fs.existsSync(homeEnvPath)) {
        return homeEnvPath;
      }
      return null;
    }
    currentDir = parentDir;
  }
}

export function setUpCloudShellEnvironment(envFilePath: string | null): void {
  // Special handling for GOOGLE_CLOUD_PROJECT in Cloud Shell:
  // Because GOOGLE_CLOUD_PROJECT in Cloud Shell tracks the project
  // set by the user using "gcloud config set project" we do not want to
  // use its value. So, unless the user overrides GOOGLE_CLOUD_PROJECT in
  // one of the .env files, we set the Cloud Shell-specific default here.
  if (envFilePath && fs.existsSync(envFilePath)) {
    const envFileContent = fs.readFileSync(envFilePath);
    const parsedEnv = dotenv.parse(envFileContent);
    if (parsedEnv['GOOGLE_CLOUD_PROJECT']) {
      // .env file takes precedence in Cloud Shell
      process.env['GOOGLE_CLOUD_PROJECT'] = parsedEnv['GOOGLE_CLOUD_PROJECT'];
    } else {
      // If not in .env, set to default and override global
      process.env['GOOGLE_CLOUD_PROJECT'] = 'cloudshell-gca';
    }
  } else {
    // If no .env file, set to default and override global
    process.env['GOOGLE_CLOUD_PROJECT'] = 'cloudshell-gca';
  }
}

export function loadEnvironment(settings: Settings): void {
  const envFilePath = findEnvFile(process.cwd());

  if (!isWorkspaceTrusted(settings)) {
    return;
  }

  // Cloud Shell environment variable handling
  if (process.env['CLOUD_SHELL'] === 'true') {
    setUpCloudShellEnvironment(envFilePath);
  }

  if (envFilePath) {
    // Manually parse and load environment variables to handle exclusions correctly.
    // This avoids modifying environment variables that were already set from the shell.
    try {
      const envFileContent = fs.readFileSync(envFilePath, 'utf-8');
      const parsedEnv = dotenv.parse(envFileContent);

      const excludedVars =
        settings?.advanced?.excludedEnvVars || DEFAULT_EXCLUDED_ENV_VARS;
      const isProjectEnvFile = !envFilePath.includes(GEMINI_DIR);

      for (const key in parsedEnv) {
        if (Object.hasOwn(parsedEnv, key)) {
          // If it's a project .env file, skip loading excluded variables.
          if (isProjectEnvFile && excludedVars.includes(key)) {
            continue;
          }

          // Load variable only if it's not already set in the environment.
          if (!Object.hasOwn(process.env, key)) {
            process.env[key] = parsedEnv[key];
          }
        }
      }
    } catch (_e) {
      // Errors are ignored to match the behavior of `dotenv.config({ quiet: true })`.
    }
  }
}

/**
 * Loads settings from user and workspace directories.
 * Project settings override user settings.
 */
export function loadSettings(
  workspaceDir: string = process.cwd(),
): LoadedSettings {
  let systemSettings: Settings = {};
  let systemDefaultSettings: Settings = {};
  let userSettings: Settings = {};
  let workspaceSettings: Settings = {};
  const settingsErrors: SettingsError[] = [];
  const systemSettingsPath = getSystemSettingsPath();
  const systemDefaultsPath = getSystemDefaultsPath();
  const migratedInMemorScopes = new Set<SettingScope>();

  // Resolve paths to their canonical representation to handle symlinks
  const resolvedWorkspaceDir = path.resolve(workspaceDir);
  const resolvedHomeDir = path.resolve(homedir());

  let realWorkspaceDir = resolvedWorkspaceDir;
  try {
    // fs.realpathSync gets the "true" path, resolving any symlinks
    realWorkspaceDir = fs.realpathSync(resolvedWorkspaceDir);
  } catch (_e) {
    // This is okay. The path might not exist yet, and that's a valid state.
  }

  // We expect homedir to always exist and be resolvable.
  const realHomeDir = fs.realpathSync(resolvedHomeDir);

  const workspaceSettingsPath = new Storage(
    workspaceDir,
  ).getWorkspaceSettingsPath();

  const loadAndMigrate = (filePath: string, scope: SettingScope): Settings => {
    try {
      if (fs.existsSync(filePath)) {
        const content = fs.readFileSync(filePath, 'utf-8');
        const rawSettings: unknown = JSON.parse(stripJsonComments(content));

        if (
          typeof rawSettings !== 'object' ||
          rawSettings === null ||
          Array.isArray(rawSettings)
        ) {
          settingsErrors.push({
            message: 'Settings file is not a valid JSON object.',
            path: filePath,
          });
          return {};
        }

        let settingsObject = rawSettings as Record<string, unknown>;
        if (needsMigration(settingsObject)) {
          const migratedSettings = migrateSettingsToV2(settingsObject);
          if (migratedSettings) {
            if (MIGRATE_V2_OVERWRITE) {
              try {
                fs.renameSync(filePath, `${filePath}.orig`);
                fs.writeFileSync(
                  filePath,
                  JSON.stringify(migratedSettings, null, 2),
                  'utf-8',
                );
              } catch (e) {
                console.error(
                  `Error migrating settings file on disk: ${getErrorMessage(
                    e,
                  )}`,
                );
              }
            } else {
              migratedInMemorScopes.add(scope);
            }
            settingsObject = migratedSettings;
          }
        }
        return settingsObject as Settings;
      }
    } catch (error: unknown) {
      settingsErrors.push({
        message: getErrorMessage(error),
        path: filePath,
      });
    }
    return {};
  };

  systemSettings = loadAndMigrate(systemSettingsPath, SettingScope.System);
  systemDefaultSettings = loadAndMigrate(
    systemDefaultsPath,
    SettingScope.SystemDefaults,
  );
  userSettings = loadAndMigrate(USER_SETTINGS_PATH, SettingScope.User);

  if (realWorkspaceDir !== realHomeDir) {
    workspaceSettings = loadAndMigrate(
      workspaceSettingsPath,
      SettingScope.Workspace,
    );
  }

  // Support legacy theme names
  if (userSettings.ui?.theme === 'VS') {
    userSettings.ui.theme = DefaultLight.name;
  } else if (userSettings.ui?.theme === 'VS2015') {
    userSettings.ui.theme = DefaultDark.name;
  }
  if (workspaceSettings.ui?.theme === 'VS') {
    workspaceSettings.ui.theme = DefaultLight.name;
  } else if (workspaceSettings.ui?.theme === 'VS2015') {
    workspaceSettings.ui.theme = DefaultDark.name;
  }

  // For the initial trust check, we can only use user and system settings.
  const initialTrustCheckSettings = customDeepMerge(
    getMergeStrategyForPath,
    {},
    systemSettings,
    userSettings,
  );
  const isTrusted =
    isWorkspaceTrusted(initialTrustCheckSettings as Settings) ?? true;

  // Create a temporary merged settings object to pass to loadEnvironment.
  const tempMergedSettings = mergeSettings(
    systemSettings,
    systemDefaultSettings,
    userSettings,
    workspaceSettings,
    isTrusted,
  );

  // loadEnviroment depends on settings so we have to create a temp version of
  // the settings to avoid a cycle
  loadEnvironment(tempMergedSettings);

  // Now that the environment is loaded, resolve variables in the settings.
  systemSettings = resolveEnvVarsInObject(systemSettings);
  userSettings = resolveEnvVarsInObject(userSettings);
  workspaceSettings = resolveEnvVarsInObject(workspaceSettings);

  // Create LoadedSettings first

  if (settingsErrors.length > 0) {
    const errorMessages = settingsErrors.map(
      (error) => `Error in ${error.path}: ${error.message}`,
    );
    throw new FatalConfigError(
      `${errorMessages.join('\n')}\nPlease fix the configuration file(s) and try again.`,
    );
  }

  return new LoadedSettings(
    {
      path: systemSettingsPath,
      settings: systemSettings,
    },
    {
      path: systemDefaultsPath,
      settings: systemDefaultSettings,
    },
    {
      path: USER_SETTINGS_PATH,
      settings: userSettings,
    },
    {
      path: workspaceSettingsPath,
      settings: workspaceSettings,
    },
    isTrusted,
    migratedInMemorScopes,
  );
}

export function saveSettings(settingsFile: SettingsFile): void {
  try {
    // Ensure the directory exists
    const dirPath = path.dirname(settingsFile.path);
    if (!fs.existsSync(dirPath)) {
      fs.mkdirSync(dirPath, { recursive: true });
    }

    let settingsToSave = settingsFile.settings;
    if (!MIGRATE_V2_OVERWRITE) {
      settingsToSave = migrateSettingsToV1(
        settingsToSave as Record<string, unknown>,
      ) as Settings;
    }

    fs.writeFileSync(
      settingsFile.path,
      JSON.stringify(settingsToSave, null, 2),
      'utf-8',
    );
  } catch (error) {
    console.error('Error saving user settings file:', error);
  }
}<|MERGE_RESOLUTION|>--- conflicted
+++ resolved
@@ -107,19 +107,12 @@
   sandbox: 'tools.sandbox',
   selectedAuthType: 'security.auth.selectedType',
   shouldUseNodePtyShell: 'tools.usePty',
-<<<<<<< HEAD
-  autoAccept: 'tools.autoAccept',
   shellPager: 'tools.shell.pager',
   shellShowColor: 'tools.shell.showColor',
-  allowedTools: 'tools.allowed',
-  coreTools: 'tools.core',
-  excludeTools: 'tools.exclude',
-=======
   skipNextSpeakerCheck: 'model.skipNextSpeakerCheck',
   summarizeToolOutput: 'model.summarizeToolOutput',
   telemetry: 'telemetry',
   theme: 'ui.theme',
->>>>>>> 3885f7b6
   toolDiscoveryCommand: 'tools.discoveryCommand',
   toolCallCommand: 'tools.callCommand',
   usageStatisticsEnabled: 'privacy.usageStatisticsEnabled',
@@ -357,150 +350,6 @@
   // 2. User Settings
   // 3. Workspace Settings
   // 4. System Settings (as overrides)
-<<<<<<< HEAD
-  //
-  // For properties that are arrays (e.g., includeDirectories), the arrays
-  // are concatenated. For objects (e.g., customThemes), they are merged.
-  return {
-    ...systemDefaults,
-    ...user,
-    ...safeWorkspaceWithoutFolderTrust,
-    ...system,
-    general: {
-      ...(systemDefaults.general || {}),
-      ...(user.general || {}),
-      ...(safeWorkspaceWithoutFolderTrust.general || {}),
-      ...(system.general || {}),
-    },
-    ui: {
-      ...(systemDefaults.ui || {}),
-      ...(user.ui || {}),
-      ...(safeWorkspaceWithoutFolderTrust.ui || {}),
-      ...(system.ui || {}),
-      customThemes: {
-        ...(systemDefaults.ui?.customThemes || {}),
-        ...(user.ui?.customThemes || {}),
-        ...(safeWorkspaceWithoutFolderTrust.ui?.customThemes || {}),
-        ...(system.ui?.customThemes || {}),
-      },
-    },
-    security: {
-      ...(systemDefaults.security || {}),
-      ...(user.security || {}),
-      ...(safeWorkspaceWithoutFolderTrust.security || {}),
-      ...(system.security || {}),
-    },
-    mcp: {
-      ...(systemDefaults.mcp || {}),
-      ...(user.mcp || {}),
-      ...(safeWorkspaceWithoutFolderTrust.mcp || {}),
-      ...(system.mcp || {}),
-    },
-    mcpServers: {
-      ...(systemDefaults.mcpServers || {}),
-      ...(user.mcpServers || {}),
-      ...(safeWorkspaceWithoutFolderTrust.mcpServers || {}),
-      ...(system.mcpServers || {}),
-    },
-    context: {
-      ...(systemDefaults.context || {}),
-      ...(user.context || {}),
-      ...(safeWorkspaceWithoutFolderTrust.context || {}),
-      ...(system.context || {}),
-      includeDirectories: [
-        ...(systemDefaults.context?.includeDirectories || []),
-        ...(user.context?.includeDirectories || []),
-        ...(safeWorkspaceWithoutFolderTrust.context?.includeDirectories || []),
-        ...(system.context?.includeDirectories || []),
-      ],
-    },
-    model: {
-      ...(systemDefaults.model || {}),
-      ...(user.model || {}),
-      ...(safeWorkspaceWithoutFolderTrust.model || {}),
-      ...(system.model || {}),
-      chatCompression: {
-        ...(systemDefaults.model?.chatCompression || {}),
-        ...(user.model?.chatCompression || {}),
-        ...(safeWorkspaceWithoutFolderTrust.model?.chatCompression || {}),
-        ...(system.model?.chatCompression || {}),
-      },
-    },
-    advanced: {
-      ...(systemDefaults.advanced || {}),
-      ...(user.advanced || {}),
-      ...(safeWorkspaceWithoutFolderTrust.advanced || {}),
-      ...(system.advanced || {}),
-      excludedEnvVars: [
-        ...new Set([
-          ...(systemDefaults.advanced?.excludedEnvVars || []),
-          ...(user.advanced?.excludedEnvVars || []),
-          ...(safeWorkspaceWithoutFolderTrust.advanced?.excludedEnvVars || []),
-          ...(system.advanced?.excludedEnvVars || []),
-        ]),
-      ],
-    },
-    extensions: {
-      ...(systemDefaults.extensions || {}),
-      ...(user.extensions || {}),
-      ...(safeWorkspaceWithoutFolderTrust.extensions || {}),
-      ...(system.extensions || {}),
-      disabled: [
-        ...new Set([
-          ...(systemDefaults.extensions?.disabled || []),
-          ...(user.extensions?.disabled || []),
-          ...(safeWorkspaceWithoutFolderTrust.extensions?.disabled || []),
-          ...(system.extensions?.disabled || []),
-        ]),
-      ],
-      workspacesWithMigrationNudge: [
-        ...new Set([
-          ...(systemDefaults.extensions?.workspacesWithMigrationNudge || []),
-          ...(user.extensions?.workspacesWithMigrationNudge || []),
-          ...(safeWorkspaceWithoutFolderTrust.extensions
-            ?.workspacesWithMigrationNudge || []),
-          ...(system.extensions?.workspacesWithMigrationNudge || []),
-        ]),
-      ],
-    },
-    tools: {
-      ...(systemDefaults.tools || {}),
-      ...(user.tools || {}),
-      ...(safeWorkspaceWithoutFolderTrust.tools || {}),
-      ...(system.tools || {}),
-      core: [
-        ...new Set([
-          ...(systemDefaults.tools?.core || []),
-          ...(user.tools?.core || []),
-          ...(safeWorkspaceWithoutFolderTrust.tools?.core || []),
-          ...(system.tools?.core || []),
-        ]),
-      ],
-      allowed: [
-        ...new Set([
-          ...(systemDefaults.tools?.allowed || []),
-          ...(user.tools?.allowed || []),
-          ...(safeWorkspaceWithoutFolderTrust.tools?.allowed || []),
-          ...(system.tools?.allowed || []),
-        ]),
-      ],
-      exclude: [
-        ...new Set([
-          ...(systemDefaults.tools?.exclude || []),
-          ...(user.tools?.exclude || []),
-          ...(safeWorkspaceWithoutFolderTrust.tools?.exclude || []),
-          ...(system.tools?.exclude || []),
-        ]),
-      ],
-      shell: {
-        ...(systemDefaults.tools?.shell || {}),
-        ...(user.tools?.shell || {}),
-        ...(safeWorkspaceWithoutFolderTrust.tools?.shell || {}),
-        ...(system.tools?.shell || {}),
-      },
-    },
-  };
-=======
   return customDeepMerge(
     getMergeStrategyForPath,
     {}, // Start with an empty object
@@ -509,7 +358,6 @@
     safeWorkspaceWithoutFolderTrust,
     system,
   ) as Settings;
->>>>>>> 3885f7b6
 }
 
 export class LoadedSettings {
