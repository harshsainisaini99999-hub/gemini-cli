/**
 * @license
 * Copyright 2025 Google LLC
 * SPDX-License-Identifier: Apache-2.0
 */

import type {
  MCPServerConfig,
  GeminiCLIExtension,
} from '@google/gemini-cli-core';
import {
  GEMINI_DIR,
  Storage,
  ClearcutLogger,
  Config,
  ExtensionInstallEvent,
  ExtensionUninstallEvent,
} from '@google/gemini-cli-core';
import * as fs from 'node:fs';
import * as path from 'node:path';
import * as os from 'node:os';
import { simpleGit } from 'simple-git';
import {
  type Settings,
  SettingScope,
  loadSettings,
} from '../config/settings.js';
import { getErrorMessage } from '../utils/errors.js';
import { recursivelyHydrateStrings } from './extensions/variables.js';
import { isWorkspaceTrusted } from './trustedFolders.js';
import { resolveEnvVarsInObject } from '../utils/envVarResolver.js';
import { randomUUID } from 'node:crypto';
import { ExtensionUpdateState } from '../ui/state/extensions.js';

export const EXTENSIONS_DIRECTORY_NAME = path.join(GEMINI_DIR, 'extensions');

export const WORKSPACE_EXTENSION_OVERRIDES_FILENAME =
  'workspace-extension-overrides.json';

export const EXTENSIONS_CONFIG_FILENAME = 'gemini-extension.json';
export const INSTALL_METADATA_FILENAME = '.gemini-extension-install.json';

export interface Extension {
  path: string;
  config: ExtensionConfig;
  contextFiles: string[];
  installMetadata?: ExtensionInstallMetadata | undefined;
}

export interface ExtensionConfig {
  name: string;
  version: string;
  mcpServers?: Record<string, MCPServerConfig>;
  contextFileName?: string | string[];
  excludeTools?: string[];
}

export interface ExtensionInstallMetadata {
  source: string;
  type: 'git' | 'local' | 'link';
  ref?: string;
}

export interface ExtensionUpdateInfo {
  name: string;
  originalVersion: string;
  updatedVersion: string;
}

export class ExtensionStorage {
  private readonly extensionName: string;

  constructor(extensionName: string) {
    this.extensionName = extensionName;
  }

  getExtensionDir(): string {
    return path.join(
      ExtensionStorage.getUserExtensionsDir(),
      this.extensionName,
    );
  }

  getConfigPath(): string {
    return path.join(this.getExtensionDir(), EXTENSIONS_CONFIG_FILENAME);
  }

  static getUserExtensionsDir(): string {
    const storage = new Storage(os.homedir());
    return storage.getExtensionsDir();
  }

  static async createTmpDir(): Promise<string> {
    return await fs.promises.mkdtemp(
      path.join(os.tmpdir(), 'gemini-extension'),
    );
  }
}

export function getWorkspaceExtensions(workspaceDir: string): Extension[] {
  // If the workspace dir is the user extensions dir, there are no workspace extensions.
  if (path.resolve(workspaceDir) === path.resolve(os.homedir())) {
    return [];
  }
  return loadExtensionsFromDir(workspaceDir);
}

async function copyExtension(
  source: string,
  destination: string,
): Promise<void> {
  await fs.promises.cp(source, destination, { recursive: true });
}

function getWorkspaceExtensionOverridesPath(): string {
  const storage = new Storage(os.homedir());
  return path.join(
    storage.getGeminiDir(),
    WORKSPACE_EXTENSION_OVERRIDES_FILENAME,
  );
}

function readWorkspaceExtensionOverrides(): Record<string, string[]> {
  const overridesPath = getWorkspaceExtensionOverridesPath();
  if (!fs.existsSync(overridesPath)) {
    return {};
  }
  try {
    const content = fs.readFileSync(overridesPath, 'utf-8');
    return JSON.parse(content);
  } catch (e) {
    console.error(
      `Warning: could not parse workspace extension overrides file: ${getErrorMessage(e)}`,
    );
    return {};
  }
}

export function overrideExtensionForWorkspace(
  name: string,
  workspaceDir: string,
) {
  const overrides = readWorkspaceExtensionOverrides();
  if (!overrides[name]) {
    overrides[name] = [];
  }
  if (!overrides[name].includes(workspaceDir)) {
    overrides[name].push(workspaceDir);
  }
  const overridesPath = getWorkspaceExtensionOverridesPath();
  fs.writeFileSync(overridesPath, JSON.stringify(overrides, null, 2));
}

export async function performWorkspaceExtensionMigration(
  extensions: Extension[],
  workspaceDir: string = process.cwd(),
): Promise<string[]> {
  const failedInstallNames: string[] = [];

  for (const extension of extensions) {
    try {
      const installMetadata: ExtensionInstallMetadata = {
        source: extension.path,
        type: 'link',
      };
      await installExtension(installMetadata, workspaceDir);
      // Disable the extension at the user level and override it for this workspace.
      disableExtension(extension.config.name, SettingScope.User, workspaceDir);
      overrideExtensionForWorkspace(extension.config.name, workspaceDir);
    } catch (_) {
      failedInstallNames.push(extension.config.name);
    }
  }
  return failedInstallNames;
}

<<<<<<< HEAD
const isExtensionEnabled = (
  name: string,
  settings: Settings,
  workspaceDir: string,
): boolean => {
  const isDisabled = settings.extensions?.disabled?.includes(name);

  if (!isDisabled) {
    return true;
  }

  // It is disabled, check for override.
  const overrides = readWorkspaceExtensionOverrides();
  const workspaceOverrides = overrides[name];
  if (workspaceOverrides && workspaceOverrides.includes(workspaceDir)) {
    return true;
  }

  return false;
};

export function loadAllExtensions(workspaceDir: string = process.cwd()) {
  return loadExtensions(workspaceDir, true);
=======
function getClearcutLogger(cwd: string) {
  const config = new Config({
    sessionId: randomUUID(),
    targetDir: cwd,
    cwd,
    model: '',
    debugMode: false,
  });
  const logger = ClearcutLogger.getInstance(config);
  return logger;
>>>>>>> 1f956422
}

export function loadExtensions(
  workspaceDir: string = process.cwd(),
  includeDisabled: boolean = false,
): Extension[] {
  const settings = loadSettings(workspaceDir).merged;

  const allExtensions = [...loadUserExtensions()];

  if (
    (isWorkspaceTrusted(settings) ?? true) &&
    // Default management setting to true
    !(settings.experimental?.extensionManagement ?? true)
  ) {
    allExtensions.push(...getWorkspaceExtensions(workspaceDir));
  }

  const uniqueExtensions = new Map<string, Extension>();
  for (const extension of allExtensions) {
    const shouldInclude = includeDisabled
      ? true
      : isExtensionEnabled(extension.config.name, settings, workspaceDir);
    if (!uniqueExtensions.has(extension.config.name) && shouldInclude) {
      uniqueExtensions.set(extension.config.name, extension);
    }
  }

  return Array.from(uniqueExtensions.values());
}

export function loadUserExtensions(): Extension[] {
  const userExtensions = loadExtensionsFromDir(os.homedir());

  const uniqueExtensions = new Map<string, Extension>();
  for (const extension of userExtensions) {
    if (!uniqueExtensions.has(extension.config.name)) {
      uniqueExtensions.set(extension.config.name, extension);
    }
  }

  return Array.from(uniqueExtensions.values());
}

export function loadExtensionsFromDir(dir: string): Extension[] {
  const storage = new Storage(dir);
  const extensionsDir = storage.getExtensionsDir();
  if (!fs.existsSync(extensionsDir)) {
    return [];
  }

  const extensions: Extension[] = [];
  for (const subdir of fs.readdirSync(extensionsDir)) {
    const extensionDir = path.join(extensionsDir, subdir);

    const extension = loadExtension(extensionDir);
    if (extension != null) {
      extensions.push(extension);
    }
  }
  return extensions;
}

export function loadExtension(extensionDir: string): Extension | null {
  if (!fs.statSync(extensionDir).isDirectory()) {
    console.error(
      `Warning: unexpected file ${extensionDir} in extensions directory.`,
    );
    return null;
  }

  const installMetadata = loadInstallMetadata(extensionDir);
  let effectiveExtensionPath = extensionDir;

  if (installMetadata?.type === 'link') {
    effectiveExtensionPath = installMetadata.source;
  }

  const configFilePath = path.join(
    effectiveExtensionPath,
    EXTENSIONS_CONFIG_FILENAME,
  );
  if (!fs.existsSync(configFilePath)) {
    console.error(
      `Warning: extension directory ${effectiveExtensionPath} does not contain a config file ${configFilePath}.`,
    );
    return null;
  }

  try {
    const configContent = fs.readFileSync(configFilePath, 'utf-8');
    let config = recursivelyHydrateStrings(JSON.parse(configContent), {
      extensionPath: extensionDir,
      '/': path.sep,
      pathSeparator: path.sep,
    }) as unknown as ExtensionConfig;
    if (!config.name || !config.version) {
      console.error(
        `Invalid extension config in ${configFilePath}: missing name or version.`,
      );
      return null;
    }

    config = resolveEnvVarsInObject(config);

    const contextFiles = getContextFileNames(config)
      .map((contextFileName) =>
        path.join(effectiveExtensionPath, contextFileName),
      )
      .filter((contextFilePath) => fs.existsSync(contextFilePath));

    return {
      path: effectiveExtensionPath,
      config,
      contextFiles,
      installMetadata,
    };
  } catch (e) {
    console.error(
      `Warning: error parsing extension config in ${configFilePath}: ${getErrorMessage(
        e,
      )}`,
    );
    return null;
  }
}

function loadInstallMetadata(
  extensionDir: string,
): ExtensionInstallMetadata | undefined {
  const metadataFilePath = path.join(extensionDir, INSTALL_METADATA_FILENAME);
  try {
    const configContent = fs.readFileSync(metadataFilePath, 'utf-8');
    const metadata = JSON.parse(configContent) as ExtensionInstallMetadata;
    return metadata;
  } catch (_e) {
    return undefined;
  }
}

function getContextFileNames(config: ExtensionConfig): string[] {
  if (!config.contextFileName) {
    return ['GEMINI.md'];
  } else if (!Array.isArray(config.contextFileName)) {
    return [config.contextFileName];
  }
  return config.contextFileName;
}

/**
 * Returns an annotated list of extensions. If an extension is listed in enabledExtensionNames, it will be active.
 * If enabledExtensionNames is empty, an extension is active unless it is in list of disabled extensions in settings.
 * @param extensions The base list of extensions.
 * @param enabledExtensionNames The names of explicitly enabled extensions.
 * @param workspaceDir The current workspace directory.
 */
export function annotateActiveExtensions(
  extensions: Extension[],
  enabledExtensionNames: string[],
  workspaceDir: string,
): GeminiCLIExtension[] {
  const settings = loadSettings(workspaceDir).merged;
  const annotatedExtensions: GeminiCLIExtension[] = [];
  if (enabledExtensionNames.length === 0) {
    // An extension is always enabled if it is in the list of explicitly enabled extensions.
    // If not, we treat it as enabled IFF it is NOT in the disabled extensions list.
    return extensions.map((extension) => ({
      name: extension.config.name,
      version: extension.config.version,
      isActive: isExtensionEnabled(
        extension.config.name,
        settings,
        workspaceDir,
      ),
      path: extension.path,
      source: extension.installMetadata?.source,
      type: extension.installMetadata?.type,
      ref: extension.installMetadata?.ref,
    }));
  }

  const lowerCaseEnabledExtensions = new Set(
    enabledExtensionNames.map((e) => e.trim().toLowerCase()),
  );

  if (
    lowerCaseEnabledExtensions.size === 1 &&
    lowerCaseEnabledExtensions.has('none')
  ) {
    return extensions.map((extension) => ({
      name: extension.config.name,
      version: extension.config.version,
      isActive: false,
      path: extension.path,
      source: extension.installMetadata?.source,
      type: extension.installMetadata?.type,
      ref: extension.installMetadata?.ref,
    }));
  }

  const notFoundNames = new Set(lowerCaseEnabledExtensions);

  for (const extension of extensions) {
    const lowerCaseName = extension.config.name.toLowerCase();
    const isActive = lowerCaseEnabledExtensions.has(lowerCaseName);

    if (isActive) {
      notFoundNames.delete(lowerCaseName);
    }

    annotatedExtensions.push({
      name: extension.config.name,
      version: extension.config.version,
      isActive,
      path: extension.path,
    });
  }

  for (const requestedName of notFoundNames) {
    console.error(`Extension not found: ${requestedName}`);
  }

  return annotatedExtensions;
}

/**
 * Clones a Git repository to a specified local path.
 * @param installMetadata The metadata for the extension to install.
 * @param destination The destination path to clone the repository to.
 */
async function cloneFromGit(
  installMetadata: ExtensionInstallMetadata,
  destination: string,
): Promise<void> {
  try {
    const git = simpleGit(destination);
    await git.clone(installMetadata.source, './', ['--depth', '1']);

    const remotes = await git.getRemotes(true);
    if (remotes.length === 0) {
      throw new Error(
        `Unable to find any remotes for repo ${installMetadata.source}`,
      );
    }

    const refToFetch = installMetadata.ref || 'HEAD';

    await git.fetch(remotes[0].name, refToFetch);

    // After fetching, checkout FETCH_HEAD to get the content of the fetched ref.
    // This results in a detached HEAD state, which is fine for this purpose.
    await git.checkout('FETCH_HEAD');
  } catch (error) {
    throw new Error(
      `Failed to clone Git repository from ${installMetadata.source}`,
      {
        cause: error,
      },
    );
  }
}

/**
 * Asks users a prompt and awaits for a y/n response
 * @param prompt A yes/no prompt to ask the user
 * @returns Whether or not the user answers 'y' (yes)
 */
async function promptForContinuation(prompt: string): Promise<boolean> {
  const readline = await import('node:readline');
  const rl = readline.createInterface({
    input: process.stdin,
    output: process.stdout,
  });

  return new Promise((resolve) => {
    rl.question(prompt, (answer) => {
      rl.close();
      resolve(answer.toLowerCase() === 'y');
    });
  });
}

export async function installExtension(
  installMetadata: ExtensionInstallMetadata,
  cwd: string = process.cwd(),
): Promise<string> {
  const logger = getClearcutLogger(cwd);
  let newExtensionConfig: ExtensionConfig | null = null;
  let localSourcePath: string | undefined;

  try {
    const settings = loadSettings(cwd).merged;
    if (!isWorkspaceTrusted(settings)) {
      throw new Error(
        `Could not install extension from untrusted folder at ${installMetadata.source}`,
      );
    }

    const extensionsDir = ExtensionStorage.getUserExtensionsDir();
    await fs.promises.mkdir(extensionsDir, { recursive: true });

    if (
      !path.isAbsolute(installMetadata.source) &&
      (installMetadata.type === 'local' || installMetadata.type === 'link')
    ) {
      installMetadata.source = path.resolve(cwd, installMetadata.source);
    }

    let tempDir: string | undefined;

    if (installMetadata.type === 'git') {
      tempDir = await ExtensionStorage.createTmpDir();
      await cloneFromGit(installMetadata, tempDir);
      localSourcePath = tempDir;
    } else if (
      installMetadata.type === 'local' ||
      installMetadata.type === 'link'
    ) {
      localSourcePath = installMetadata.source;
    } else {
      throw new Error(`Unsupported install type: ${installMetadata.type}`);
    }

    try {
      newExtensionConfig = await loadExtensionConfig(localSourcePath);
      if (!newExtensionConfig) {
        throw new Error(
          `Invalid extension at ${installMetadata.source}. Please make sure it has a valid gemini-extension.json file.`,
        );
      }

      const newExtensionName = newExtensionConfig.name;
      const extensionStorage = new ExtensionStorage(newExtensionName);
      const destinationPath = extensionStorage.getExtensionDir();

      const installedExtensions = loadUserExtensions();
      if (
        installedExtensions.some(
          (installed) => installed.config.name === newExtensionName,
        )
      ) {
        throw new Error(
          `Extension "${newExtensionName}" is already installed. Please uninstall it first.`,
        );
      }

      const mcpServerEntries = Object.entries(
        newExtensionConfig.mcpServers || {},
      );
      if (mcpServerEntries.length) {
        console.info('This extension will run the following MCP servers: ');
        for (const [key, value] of mcpServerEntries) {
          console.info(`  * ${key}: ${value.description}`);
        }
        console.info(
          'The extension will append info to your gemini.md context',
        );

        const shouldContinue = await promptForContinuation(
          'Do you want to continue? (y/n): ',
        );
        if (!shouldContinue) {
          throw new Error('Installation cancelled by user.');
        }
      }

      await fs.promises.mkdir(destinationPath, { recursive: true });

      if (installMetadata.type === 'local' || installMetadata.type === 'git') {
        await copyExtension(localSourcePath, destinationPath);
      }

      const metadataString = JSON.stringify(installMetadata, null, 2);
      const metadataPath = path.join(
        destinationPath,
        INSTALL_METADATA_FILENAME,
      );
      await fs.promises.writeFile(metadataPath, metadataString);
    } finally {
      if (tempDir) {
        await fs.promises.rm(tempDir, { recursive: true, force: true });
      }
    }

    logger?.logExtensionInstallEvent(
      new ExtensionInstallEvent(
        newExtensionConfig!.name,
        newExtensionConfig!.version,
        installMetadata.source,
        'success',
      ),
    );

    return newExtensionConfig!.name;
  } catch (error) {
    // Attempt to load config from the source path even if installation fails
    // to get the name and version for logging.
    if (!newExtensionConfig && localSourcePath) {
      newExtensionConfig = await loadExtensionConfig(localSourcePath);
    }
    logger?.logExtensionInstallEvent(
      new ExtensionInstallEvent(
        newExtensionConfig?.name ?? '',
        newExtensionConfig?.version ?? '',
        installMetadata.source,
        'error',
      ),
    );
    throw error;
  }
}

export async function loadExtensionConfig(
  extensionDir: string,
): Promise<ExtensionConfig | null> {
  const configFilePath = path.join(extensionDir, EXTENSIONS_CONFIG_FILENAME);
  if (!fs.existsSync(configFilePath)) {
    return null;
  }
  try {
    const configContent = fs.readFileSync(configFilePath, 'utf-8');
    const config = recursivelyHydrateStrings(JSON.parse(configContent), {
      extensionPath: extensionDir,
      '/': path.sep,
      pathSeparator: path.sep,
    }) as unknown as ExtensionConfig;
    if (!config.name || !config.version) {
      return null;
    }
    return config;
  } catch (_) {
    return null;
  }
}

export async function uninstallExtension(
  extensionName: string,
  cwd: string = process.cwd(),
): Promise<void> {
  const logger = getClearcutLogger(cwd);
  const installedExtensions = loadUserExtensions();
  if (
    !installedExtensions.some(
      (installed) => installed.config.name === extensionName,
    )
  ) {
    throw new Error(`Extension "${extensionName}" not found.`);
  }
  removeFromDisabledExtensions(
    extensionName,
    [SettingScope.User, SettingScope.Workspace],
    cwd,
  );
  const storage = new ExtensionStorage(extensionName);

  await fs.promises.rm(storage.getExtensionDir(), {
    recursive: true,
    force: true,
  });
  logger?.logExtensionUninstallEvent(
    new ExtensionUninstallEvent(extensionName, 'success'),
  );
}

export function toOutputString(extension: Extension): string {
  let output = `${extension.config.name} (${extension.config.version})`;
  output += `\n Path: ${extension.path}`;
  if (extension.installMetadata) {
    output += `\n Source: ${extension.installMetadata.source} (Type: ${extension.installMetadata.type})`;
    if (extension.installMetadata.ref) {
      output += `\n Ref: ${extension.installMetadata.ref}`;
    }
  }
  if (extension.contextFiles.length > 0) {
    output += `\n Context files:`;
    extension.contextFiles.forEach((contextFile) => {
      output += `\n  ${contextFile}`;
    });
  }
  if (extension.config.mcpServers) {
    output += `\n MCP servers:`;
    Object.keys(extension.config.mcpServers).forEach((key) => {
      output += `\n  ${key}`;
    });
  }
  if (extension.config.excludeTools) {
    output += `\n Excluded tools:`;
    extension.config.excludeTools.forEach((tool) => {
      output += `\n  ${tool}`;
    });
  }
  return output;
}

export async function updateExtensionByName(
  extensionName: string,
  cwd: string = process.cwd(),
  extensions: GeminiCLIExtension[],
  setExtensionUpdateState: (updateState: ExtensionUpdateState) => void,
): Promise<ExtensionUpdateInfo> {
  const extension = extensions.find(
    (installed) => installed.name === extensionName,
  );
  if (!extension) {
    throw new Error(
      `Extension "${extensionName}" not found. Run gemini extensions list to see available extensions.`,
    );
  }
  return await updateExtension(extension, cwd, setExtensionUpdateState);
}

export async function updateExtension(
  extension: GeminiCLIExtension,
  cwd: string = process.cwd(),
  setExtensionUpdateState: (updateState: ExtensionUpdateState) => void,
): Promise<ExtensionUpdateInfo> {
  if (!extension.type) {
    setExtensionUpdateState(ExtensionUpdateState.ERROR);
    throw new Error(
      `Extension ${extension.name} cannot be updated, type is unknown.`,
    );
  }
  if (extension.type === 'link') {
    setExtensionUpdateState(ExtensionUpdateState.UP_TO_DATE);
    throw new Error(`Extension is linked so does not need to be updated`);
  }
  setExtensionUpdateState(ExtensionUpdateState.UPDATING);
  const originalVersion = extension.version;

  const tempDir = await ExtensionStorage.createTmpDir();
  try {
    await copyExtension(extension.path, tempDir);
    await uninstallExtension(extension.name, cwd);
    await installExtension(
      {
        source: extension.source!,
        type: extension.type,
        ref: extension.ref,
      },
      cwd,
    );

    const updatedExtensionStorage = new ExtensionStorage(extension.name);
    const updatedExtension = loadExtension(
      updatedExtensionStorage.getExtensionDir(),
    );
    if (!updatedExtension) {
      setExtensionUpdateState(ExtensionUpdateState.ERROR);
      throw new Error('Updated extension not found after installation.');
    }
    const updatedVersion = updatedExtension.config.version;
    setExtensionUpdateState(ExtensionUpdateState.UPDATED_NEEDS_RESTART);
    return {
      name: extension.name,
      originalVersion,
      updatedVersion,
    };
  } catch (e) {
    console.error(
      `Error updating extension, rolling back. ${getErrorMessage(e)}`,
    );
    setExtensionUpdateState(ExtensionUpdateState.ERROR);
    await copyExtension(tempDir, extension.path);
    throw e;
  } finally {
    await fs.promises.rm(tempDir, { recursive: true, force: true });
  }
}

function removeWorkspaceOverride(name: string, workspaceDir: string) {
  const overrides = readWorkspaceExtensionOverrides();
  const workspaceOverrides = overrides[name];
  if (!workspaceOverrides) {
    return;
  }

  const updatedOverrides = workspaceOverrides.filter(
    (dir) => dir !== workspaceDir,
  );

  if (updatedOverrides.length === 0) {
    delete overrides[name];
  } else {
    overrides[name] = updatedOverrides;
  }

  const overridesPath = getWorkspaceExtensionOverridesPath();
  fs.writeFileSync(overridesPath, JSON.stringify(overrides, null, 2));
}

export function disableExtension(
  name: string,
  scope: SettingScope,
  cwd: string = process.cwd(),
) {
  if (scope === SettingScope.System || scope === SettingScope.SystemDefaults) {
    throw new Error('System and SystemDefaults scopes are not supported.');
  }

  // If disabling for a workspace, first remove any override that might be active.
  if (scope === SettingScope.Workspace) {
    removeWorkspaceOverride(name, cwd);
  }

  const settings = loadSettings(cwd);
  const settingsFile = settings.forScope(scope);
  const extensionSettings = settingsFile.settings.extensions || {
    disabled: [],
  };
  const disabledExtensions = extensionSettings.disabled || [];
  if (!disabledExtensions.includes(name)) {
    disabledExtensions.push(name);
    extensionSettings.disabled = disabledExtensions;
    settings.setValue(scope, 'extensions', extensionSettings);
  }
}

export function enableExtension(
  name: string,
  scopes: SettingScope[],
  cwd: string = process.cwd(),
) {
  removeFromDisabledExtensions(name, scopes, cwd);
}

/**
 * Removes an extension from the list of disabled extensions.
 * @param name The name of the extension to remove.
 * @param scope The scopes to remove the name from.
 */
function removeFromDisabledExtensions(
  name: string,
  scopes: SettingScope[],
  cwd: string = process.cwd(),
) {
  const settings = loadSettings(cwd);
  for (const scope of scopes) {
    const settingsFile = settings.forScope(scope);
    const extensionSettings = settingsFile.settings.extensions || {
      disabled: [],
    };
    const disabledExtensions = extensionSettings.disabled || [];
    extensionSettings.disabled = disabledExtensions.filter(
      (extension) => extension !== name,
    );
    settings.setValue(scope, 'extensions', extensionSettings);
  }
}

export async function updateAllUpdatableExtensions(
  cwd: string = process.cwd(),
  extensions: GeminiCLIExtension[],
  extensionsState: Map<string, ExtensionUpdateState>,
  setExtensionsUpdateState: (
    updateState: Map<string, ExtensionUpdateState>,
  ) => void,
): Promise<ExtensionUpdateInfo[]> {
  return await Promise.all(
    extensions
      .filter(
        (extension) =>
          extensionsState.get(extension.name) ===
          ExtensionUpdateState.UPDATE_AVAILABLE,
      )
      .map((extension) =>
        updateExtension(extension, cwd, (updateState) => {
          const newState = new Map(extensionsState);
          newState.set(extension.name, updateState);
          setExtensionsUpdateState(newState);
        }),
      ),
  );
}

export interface ExtensionUpdateCheckResult {
  state: ExtensionUpdateState;
  error?: string;
}

export async function checkForAllExtensionUpdates(
  extensions: GeminiCLIExtension[],
  setExtensionsUpdateState: (
    updateState: Map<string, ExtensionUpdateState>,
  ) => void,
): Promise<Map<string, ExtensionUpdateState>> {
  const finalState = new Map<string, ExtensionUpdateState>();
  for (const extension of extensions) {
    finalState.set(extension.name, await checkForExtensionUpdate(extension));
  }
  setExtensionsUpdateState(finalState);
  return finalState;
}

export async function checkForExtensionUpdate(
  extension: GeminiCLIExtension,
): Promise<ExtensionUpdateState> {
  if (extension.type !== 'git') {
    return ExtensionUpdateState.NOT_UPDATABLE;
  }

  try {
    const git = simpleGit(extension.path);
    const remotes = await git.getRemotes(true);
    if (remotes.length === 0) {
      console.error('No git remotes found.');
      return ExtensionUpdateState.ERROR;
    }
    const remoteUrl = remotes[0].refs.fetch;
    if (!remoteUrl) {
      console.error(`No fetch URL found for git remote ${remotes[0].name}.`);
      return ExtensionUpdateState.ERROR;
    }

    // Determine the ref to check on the remote.
    const refToCheck = extension.ref || 'HEAD';

    const lsRemoteOutput = await git.listRemote([remoteUrl, refToCheck]);

    if (typeof lsRemoteOutput !== 'string' || lsRemoteOutput.trim() === '') {
      console.error(`Git ref ${refToCheck} not found.`);
      return ExtensionUpdateState.ERROR;
    }

    const remoteHash = lsRemoteOutput.split('\t')[0];
    const localHash = await git.revparse(['HEAD']);

    if (!remoteHash) {
      console.error(
        `Unable to parse hash from git ls-remote output "${lsRemoteOutput}"`,
      );
      return ExtensionUpdateState.ERROR;
    } else if (remoteHash === localHash) {
      return ExtensionUpdateState.UP_TO_DATE;
    } else {
      return ExtensionUpdateState.UPDATE_AVAILABLE;
    }
  } catch (error) {
    console.error(
      `Failed to check for updates for extension "${extension.name}": ${getErrorMessage(error)}`,
    );
    return ExtensionUpdateState.ERROR;
  }
}<|MERGE_RESOLUTION|>--- conflicted
+++ resolved
@@ -174,7 +174,6 @@
   return failedInstallNames;
 }
 
-<<<<<<< HEAD
 const isExtensionEnabled = (
   name: string,
   settings: Settings,
@@ -196,9 +195,6 @@
   return false;
 };
 
-export function loadAllExtensions(workspaceDir: string = process.cwd()) {
-  return loadExtensions(workspaceDir, true);
-=======
 function getClearcutLogger(cwd: string) {
   const config = new Config({
     sessionId: randomUUID(),
@@ -209,10 +205,9 @@
   });
   const logger = ClearcutLogger.getInstance(config);
   return logger;
->>>>>>> 1f956422
-}
-
-export function loadExtensions(
+}
+
+export function loadAllExtensions(
   workspaceDir: string = process.cwd(),
   includeDisabled: boolean = false,
 ): Extension[] {
