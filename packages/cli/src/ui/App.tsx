/**
 * @license
 * Copyright 2025 Google LLC
 * SPDX-License-Identifier: Apache-2.0
 */

import { useCallback, useEffect, useMemo, useState, useRef } from 'react';
import {
  Box,
  DOMElement,
  measureElement,
  Static,
  Text,
  useStdin,
  useStdout,
  useInput,
  type Key as InkKeyType,
} from 'ink';
import { StreamingState, type HistoryItem, MessageType } from './types.js';
import { useTerminalSize } from './hooks/useTerminalSize.js';
import { useGeminiStream } from './hooks/useGeminiStream.js';
import { useLoadingIndicator } from './hooks/useLoadingIndicator.js';
import { useThemeCommand } from './hooks/useThemeCommand.js';
import { useAuthCommand } from './hooks/useAuthCommand.js';
import { useEditorSettings } from './hooks/useEditorSettings.js';
import { useSlashCommandProcessor } from './hooks/slashCommandProcessor.js';
import { useAutoAcceptIndicator } from './hooks/useAutoAcceptIndicator.js';
import { useConsoleMessages } from './hooks/useConsoleMessages.js';
import { Header } from './components/Header.js';
import { LoadingIndicator } from './components/LoadingIndicator.js';
import { AutoAcceptIndicator } from './components/AutoAcceptIndicator.js';
import { ShellModeIndicator } from './components/ShellModeIndicator.js';
import { InputPrompt } from './components/InputPrompt.js';
import { Footer } from './components/Footer.js';
import { ThemeDialog } from './components/ThemeDialog.js';
import { AuthDialog } from './components/AuthDialog.js';
import { AuthInProgress } from './components/AuthInProgress.js';
import { EditorSettingsDialog } from './components/EditorSettingsDialog.js';
import { Colors } from './colors.js';
import { Help } from './components/Help.js';
import { loadHierarchicalGeminiMemory } from '../config/config.js';
import { LoadedSettings } from '../config/settings.js';
import { Tips } from './components/Tips.js';
import { ConsolePatcher } from './utils/ConsolePatcher.js';
import { registerCleanup } from '../utils/cleanup.js';
import { DetailedMessagesDisplay } from './components/DetailedMessagesDisplay.js';
import { HistoryItemDisplay } from './components/HistoryItemDisplay.js';
import { ContextSummaryDisplay } from './components/ContextSummaryDisplay.js';
import { IDEContextDetailDisplay } from './components/IDEContextDetailDisplay.js';
import { useHistory } from './hooks/useHistoryManager.js';
import process from 'node:process';
import {
  getErrorMessage,
  type Config,
  getAllGeminiMdFilenames,
  ApprovalMode,
  isEditorAvailable,
  EditorType,
  FlashFallbackEvent,
  logFlashFallback,
  AuthType,
  type OpenFiles,
  ideContext,
} from '@google/gemini-cli-core';
import { validateAuthMethod } from '../config/auth.js';
import { useLogger } from './hooks/useLogger.js';
import { StreamingContext } from './contexts/StreamingContext.js';
import {
  SessionStatsProvider,
  useSessionStats,
} from './contexts/SessionContext.js';
import { useGitBranchName } from './hooks/useGitBranchName.js';
import { useFocus } from './hooks/useFocus.js';
import { useBracketedPaste } from './hooks/useBracketedPaste.js';
import { useTextBuffer } from './components/shared/text-buffer.js';
import * as fs from 'fs';
import { UpdateNotification } from './components/UpdateNotification.js';
import {
  isProQuotaExceededError,
  isGenericQuotaExceededError,
  UserTierId,
} from '@google/gemini-cli-core';
import { checkForUpdates } from './utils/updateCheck.js';
import ansiEscapes from 'ansi-escapes';
import { OverflowProvider } from './contexts/OverflowContext.js';
import { ShowMoreLines } from './components/ShowMoreLines.js';
import { PrivacyNotice } from './privacy/PrivacyNotice.js';

import { type KeystrokeHandler } from './KeystrokeHandler.js';

const CTRL_EXIT_PROMPT_DURATION_MS = 1000;

interface AppProps {
  config: Config;
  settings: LoadedSettings;
  startupWarnings?: string[];
  version: string;
}

export const AppWrapper = (props: AppProps) => (
  <SessionStatsProvider>
    <App {...props} />
  </SessionStatsProvider>
);

const App = ({ config, settings, startupWarnings = [], version }: AppProps) => {
  const isFocused = useFocus();
  useBracketedPaste();
  const [updateMessage, setUpdateMessage] = useState<string | null>(null);
  const { stdout } = useStdout();
  const nightly = version.includes('nightly');

  useEffect(() => {
    checkForUpdates().then(setUpdateMessage);
  }, []);

  const { history, addItem, clearItems, loadHistory } = useHistory();
  const {
    consoleMessages,
    handleNewMessage,
    clearConsoleMessages: clearConsoleMessagesState,
  } = useConsoleMessages();

  useEffect(() => {
    const consolePatcher = new ConsolePatcher({
      onNewMessage: handleNewMessage,
      debugMode: config.getDebugMode(),
    });
    consolePatcher.patch();
    registerCleanup(consolePatcher.cleanup);
  }, [handleNewMessage, config]);

  const { stats: sessionStats } = useSessionStats();
  const [staticNeedsRefresh, setStaticNeedsRefresh] = useState(false);
  const [staticKey, setStaticKey] = useState(0);
  const refreshStatic = useCallback(() => {
    stdout.write(ansiEscapes.clearTerminal);
    setStaticKey((prev) => prev + 1);
  }, [setStaticKey, stdout]);

  const [geminiMdFileCount, setGeminiMdFileCount] = useState<number>(0);
  const [debugMessage, setDebugMessage] = useState<string>('');
  const [showHelp, setShowHelp] = useState<boolean>(false);
  const [themeError, setThemeError] = useState<string | null>(null);
  const [authError, setAuthError] = useState<string | null>(null);
  const [editorError, setEditorError] = useState<string | null>(null);
  const [footerHeight, setFooterHeight] = useState<number>(0);
  const [corgiMode, setCorgiMode] = useState(false);
  const [currentModel, setCurrentModel] = useState(config.getModel());
  const [shellModeActive, setShellModeActive] = useState(false);
  const [showErrorDetails, setShowErrorDetails] = useState<boolean>(false);
  const [showToolDescriptions, setShowToolDescriptions] =
    useState<boolean>(false);
  const [showIDEContextDetail, setShowIDEContextDetail] =
    useState<boolean>(false);
  const [ctrlCPressedOnce, setCtrlCPressedOnce] = useState(false);
  const [quittingMessages, setQuittingMessages] = useState<
    HistoryItem[] | null
  >(null);
  const ctrlCTimerRef = useRef<NodeJS.Timeout | null>(null);
  const [ctrlDPressedOnce, setCtrlDPressedOnce] = useState(false);
  const ctrlDTimerRef = useRef<NodeJS.Timeout | null>(null);
  const [constrainHeight, setConstrainHeight] = useState<boolean>(true);
  const [showPrivacyNotice, setShowPrivacyNotice] = useState<boolean>(false);
  const [modelSwitchedFromQuotaError, setModelSwitchedFromQuotaError] =
    useState<boolean>(false);
  const [userTier, setUserTier] = useState<UserTierId | undefined>(undefined);
  const [openFiles, setOpenFiles] = useState<OpenFiles | undefined>();

  useEffect(() => {
    const unsubscribe = ideContext.subscribeToOpenFiles(setOpenFiles);
    // Set the initial value
    setOpenFiles(ideContext.getOpenFilesContext());
    return unsubscribe;
  }, []);

  const openPrivacyNotice = useCallback(() => {
    setShowPrivacyNotice(true);
  }, []);
  const initialPromptSubmitted = useRef(false);

  const errorCount = useMemo(
    () => consoleMessages.filter((msg) => msg.type === 'error').length,
    [consoleMessages],
  );

  const {
    isThemeDialogOpen,
    openThemeDialog,
    handleThemeSelect,
    handleThemeHighlight,
  } = useThemeCommand(settings, setThemeError, addItem);

  const {
    isAuthDialogOpen,
    openAuthDialog,
    handleAuthSelect,
    isAuthenticating,
    cancelAuthentication,
  } = useAuthCommand(settings, setAuthError, config);

  useEffect(() => {
    if (settings.merged.selectedAuthType) {
      const error = validateAuthMethod(settings.merged.selectedAuthType);
      if (error) {
        setAuthError(error);
        openAuthDialog();
      }
    }
  }, [settings.merged.selectedAuthType, openAuthDialog, setAuthError]);

  // Sync user tier from config when authentication changes
  useEffect(() => {
    // Only sync when not currently authenticating
    if (!isAuthenticating) {
      setUserTier(config.getGeminiClient()?.getUserTier());
    }
  }, [config, isAuthenticating]);

  const {
    isEditorDialogOpen,
    openEditorDialog,
    handleEditorSelect,
    exitEditorDialog,
  } = useEditorSettings(settings, setEditorError, addItem);

  const toggleCorgiMode = useCallback(() => {
    setCorgiMode((prev) => !prev);
  }, []);

  const performMemoryRefresh = useCallback(async () => {
    addItem(
      {
        type: MessageType.INFO,
        text: 'Refreshing hierarchical memory (GEMINI.md or other context files)...',
      },
      Date.now(),
    );
    try {
      const { memoryContent, fileCount } = await loadHierarchicalGeminiMemory(
        process.cwd(),
        config.getDebugMode(),
        config.getFileService(),
        settings.merged,
        config.getExtensionContextFilePaths(),
        config.getFileFilteringOptions(),
      );

      config.setUserMemory(memoryContent);
      config.setGeminiMdFileCount(fileCount);
      setGeminiMdFileCount(fileCount);

      addItem(
        {
          type: MessageType.INFO,
          text: `Memory refreshed successfully. ${memoryContent.length > 0 ? `Loaded ${memoryContent.length} characters from ${fileCount} file(s).` : 'No memory content found.'}`,
        },
        Date.now(),
      );
      if (config.getDebugMode()) {
        console.log(
          `[DEBUG] Refreshed memory content in config: ${memoryContent.substring(0, 200)}...`,
        );
      }
    } catch (error) {
      const errorMessage = getErrorMessage(error);
      addItem(
        {
          type: MessageType.ERROR,
          text: `Error refreshing memory: ${errorMessage}`,
        },
        Date.now(),
      );
      console.error('Error refreshing memory:', error);
    }
  }, [config, addItem, settings.merged]);

  // Watch for model changes (e.g., from Flash fallback)
  useEffect(() => {
    const checkModelChange = () => {
      const configModel = config.getModel();
      if (configModel !== currentModel) {
        setCurrentModel(configModel);
      }
    };

    // Check immediately and then periodically
    checkModelChange();
    const interval = setInterval(checkModelChange, 1000); // Check every second

    return () => clearInterval(interval);
  }, [config, currentModel]);

  // Set up Flash fallback handler
  useEffect(() => {
    const flashFallbackHandler = async (
      currentModel: string,
      fallbackModel: string,
      error?: unknown,
    ): Promise<boolean> => {
      let message: string;

      if (
        config.getContentGeneratorConfig().authType ===
        AuthType.LOGIN_WITH_GOOGLE
      ) {
        // Use actual user tier if available; otherwise, default to FREE tier behavior (safe default)
        const isPaidTier =
          userTier === UserTierId.LEGACY || userTier === UserTierId.STANDARD;

        // Check if this is a Pro quota exceeded error
        if (error && isProQuotaExceededError(error)) {
          if (isPaidTier) {
            message = `⚡ You have reached your daily ${currentModel} quota limit.
⚡ Automatically switching from ${currentModel} to ${fallbackModel} for the remainder of this session.
⚡ To continue accessing the ${currentModel} model today, consider using /auth to switch to using a paid API key from AI Studio at https://aistudio.google.com/apikey`;
          } else {
            message = `⚡ You have reached your daily ${currentModel} quota limit.
⚡ Automatically switching from ${currentModel} to ${fallbackModel} for the remainder of this session.
⚡ To increase your limits, upgrade to a Gemini Code Assist Standard or Enterprise plan with higher limits at https://goo.gle/set-up-gemini-code-assist
⚡ Or you can utilize a Gemini API Key. See: https://goo.gle/gemini-cli-docs-auth#gemini-api-key
⚡ You can switch authentication methods by typing /auth`;
          }
        } else if (error && isGenericQuotaExceededError(error)) {
          if (isPaidTier) {
            message = `⚡ You have reached your daily quota limit.
⚡ Automatically switching from ${currentModel} to ${fallbackModel} for the remainder of this session.
⚡ To continue accessing the ${currentModel} model today, consider using /auth to switch to using a paid API key from AI Studio at https://aistudio.google.com/apikey`;
          } else {
            message = `⚡ You have reached your daily quota limit.
⚡ Automatically switching from ${currentModel} to ${fallbackModel} for the remainder of this session.
⚡ To increase your limits, upgrade to a Gemini Code Assist Standard or Enterprise plan with higher limits at https://goo.gle/set-up-gemini-code-assist
⚡ Or you can utilize a Gemini API Key. See: https://goo.gle/gemini-cli-docs-auth#gemini-api-key
⚡ You can switch authentication methods by typing /auth`;
          }
        } else {
          if (isPaidTier) {
            // Default fallback message for other cases (like consecutive 429s)
            message = `⚡ Automatically switching from ${currentModel} to ${fallbackModel} for faster responses for the remainder of this session.
⚡ Possible reasons for this are that you have received multiple consecutive capacity errors or you have reached your daily ${currentModel} quota limit
⚡ To continue accessing the ${currentModel} model today, consider using /auth to switch to using a paid API key from AI Studio at https://aistudio.google.com/apikey`;
          } else {
            // Default fallback message for other cases (like consecutive 429s)
            message = `⚡ Automatically switching from ${currentModel} to ${fallbackModel} for faster responses for the remainder of this session.
⚡ Possible reasons for this are that you have received multiple consecutive capacity errors or you have reached your daily ${currentModel} quota limit
⚡ To increase your limits, upgrade to a Gemini Code Assist Standard or Enterprise plan with higher limits at https://goo.gle/set-up-gemini-code-assist
⚡ Or you can utilize a Gemini API Key. See: https://goo.gle/gemini-cli-docs-auth#gemini-api-key
⚡ You can switch authentication methods by typing /auth`;
          }
        }

        // Add message to UI history
        addItem(
          {
            type: MessageType.INFO,
            text: message,
          },
          Date.now(),
        );

        // Set the flag to prevent tool continuation
        setModelSwitchedFromQuotaError(true);
        // Set global quota error flag to prevent Flash model calls
        config.setQuotaErrorOccurred(true);
      }

      // Switch model for future use but return false to stop current retry
      config.setModel(fallbackModel);
      logFlashFallback(
        config,
        new FlashFallbackEvent(config.getContentGeneratorConfig().authType!),
      );
      return false; // Don't continue with current prompt
    };

    config.setFlashFallbackHandler(flashFallbackHandler);
  }, [config, addItem, userTier]);

  const {
    handleSlashCommand,
    slashCommands,
    pendingHistoryItems: pendingSlashCommandHistoryItems,
    commandContext,
  } = useSlashCommandProcessor(
    config,
    settings,
    addItem,
    clearItems,
    loadHistory,
    refreshStatic,
    setShowHelp,
    setDebugMessage,
    openThemeDialog,
    openAuthDialog,
    openEditorDialog,
    toggleCorgiMode,
    setQuittingMessages,
    openPrivacyNotice,
  );
  const pendingHistoryItems = [...pendingSlashCommandHistoryItems];

  const { rows: terminalHeight, columns: terminalWidth } = useTerminalSize();
  const isInitialMount = useRef(true);
  const { stdin, setRawMode } = useStdin();
  const isValidPath = useCallback((filePath: string): boolean => {
    try {
      return fs.existsSync(filePath) && fs.statSync(filePath).isFile();
    } catch (_e) {
      return false;
    }
  }, []);

  const widthFraction = 0.9;
  const inputWidth = Math.max(
    20,
    Math.floor(terminalWidth * widthFraction) - 3,
  );
  const suggestionsWidth = Math.max(60, Math.floor(terminalWidth * 0.8));

  const buffer = useTextBuffer({
    initialText: '',
    viewport: { height: 10, width: inputWidth },
    stdin,
    setRawMode,
    isValidPath,
    shellModeActive,
  });

  const handleExit = useCallback(
    (
      pressedOnce: boolean,
      setPressedOnce: (value: boolean) => void,
      timerRef: React.MutableRefObject<NodeJS.Timeout | null>,
    ) => {
      if (pressedOnce) {
        if (timerRef.current) {
          clearTimeout(timerRef.current);
        }
        // Directly invoke the central command handler.
        handleSlashCommand('/quit');
      } else {
        setPressedOnce(true);
        timerRef.current = setTimeout(() => {
          setPressedOnce(false);
          timerRef.current = null;
        }, CTRL_EXIT_PROMPT_DURATION_MS);
      }
    },
    [handleSlashCommand],
  );

  const keystrokeHandlers = useMemo<KeystrokeHandler[]>(
    () => [
      {
        input: 'o',
        ctrl: true,
        handler: () => setShowErrorDetails((prev) => !prev),
      },
      {
        input: 't',
        ctrl: true,
        handler: () => {
          const newValue = !showToolDescriptions;
          setShowToolDescriptions(newValue);

          const mcpServers = config.getMcpServers();
          if (Object.keys(mcpServers || {}).length > 0) {
            handleSlashCommand(newValue ? '/mcp desc' : '/mcp nodesc');
          }
        },
      },
      {
        input: 'e',
        ctrl: true,
        condition: () => !!ideContext,
        handler: () => setShowIDEContextDetail((prev) => !prev),
      },
      {
        input: 'c',
        ctrl: true,
        shift: true,
        handler: () => {
          handleExit(ctrlCPressedOnce, setCtrlCPressedOnce, ctrlCTimerRef);
        },
      },
      {
        input: 'd',
        ctrl: true,
        shift: true,
        condition: () => useTextBuffer.length === 0,
        handler: () => {
          handleExit(ctrlDPressedOnce, setCtrlDPressedOnce, ctrlDTimerRef);
        },
      },
      {
        input: 's',
        ctrl: true,
        condition: ({ enteringConstrainHeightMode }) =>
          !enteringConstrainHeightMode,
        handler: () => {
          setConstrainHeight(false);
        },
      },
    ],
    [
      setShowErrorDetails,
      showToolDescriptions,
      setShowToolDescriptions,
      config,
      handleSlashCommand,
      setShowIDEContextDetail,
      handleExit,
      ctrlCPressedOnce,
      setCtrlCPressedOnce,
      ctrlCTimerRef,
      ctrlDPressedOnce,
      setCtrlDPressedOnce,
      ctrlDTimerRef,
      setConstrainHeight,
    ],
  );

  useInput((input: string, key: InkKeyType) => {
    let enteringConstrainHeightMode = false;
    if (!constrainHeight) {
      // Automatically re-enter constrain height mode if the user types
      // anything. When constrainHeight==false, the user will experience
      // significant flickering so it is best to disable it immediately when
      // the user starts interacting with the app.
      enteringConstrainHeightMode = true;
      setConstrainHeight(true);
    }

    const context = { enteringConstrainHeightMode };

<<<<<<< HEAD
    const handler = keystrokeHandlers.find((h) => {
      const inputs = Array.isArray(h.input) ? h.input : [h.input];
      const keyMatch = key.ctrl === !!h.ctrl;

      if (inputs.includes(input) && keyMatch) {
        return h.condition ? h.condition(context) : true;
=======
      const mcpServers = config.getMcpServers();
      if (Object.keys(mcpServers || {}).length > 0) {
        handleSlashCommand(newValue ? '/mcp desc' : '/mcp nodesc');
      }
    } else if (key.ctrl && input === 'e' && ideContext) {
      setShowIDEContextDetail((prev) => !prev);
    } else if (key.ctrl && (input === 'c' || input === 'C')) {
      handleExit(ctrlCPressedOnce, setCtrlCPressedOnce, ctrlCTimerRef);
    } else if (key.ctrl && (input === 'd' || input === 'D')) {
      if (buffer.text.length > 0) {
        // Do nothing if there is text in the input.
        return;
>>>>>>> d76cedb6
      }
      return false;
    });

    if (handler) {
      handler.handler();
    }
  });

  useEffect(() => {
    if (config) {
      setGeminiMdFileCount(config.getGeminiMdFileCount());
    }
  }, [config]);

  const getPreferredEditor = useCallback(() => {
    const editorType = settings.merged.preferredEditor;
    const isValidEditor = isEditorAvailable(editorType);
    if (!isValidEditor) {
      openEditorDialog();
      return;
    }
    return editorType as EditorType;
  }, [settings, openEditorDialog]);

  const onAuthError = useCallback(() => {
    setAuthError('reauth required');
    openAuthDialog();
  }, [openAuthDialog, setAuthError]);

  const {
    streamingState,
    submitQuery,
    initError,
    pendingHistoryItems: pendingGeminiHistoryItems,
    thought,
  } = useGeminiStream(
    config.getGeminiClient(),
    history,
    addItem,
    setShowHelp,
    config,
    setDebugMessage,
    handleSlashCommand,
    shellModeActive,
    getPreferredEditor,
    onAuthError,
    performMemoryRefresh,
    modelSwitchedFromQuotaError,
    setModelSwitchedFromQuotaError,
  );
  pendingHistoryItems.push(...pendingGeminiHistoryItems);
  const { elapsedTime, currentLoadingPhrase } =
    useLoadingIndicator(streamingState);
  const showAutoAcceptIndicator = useAutoAcceptIndicator({ config });

  const handleFinalSubmit = useCallback(
    (submittedValue: string) => {
      const trimmedValue = submittedValue.trim();
      if (trimmedValue.length > 0) {
        submitQuery(trimmedValue);
      }
    },
    [submitQuery],
  );

  const logger = useLogger();
  const [userMessages, setUserMessages] = useState<string[]>([]);

  useEffect(() => {
    const fetchUserMessages = async () => {
      const pastMessagesRaw = (await logger?.getPreviousUserMessages()) || []; // Newest first

      const currentSessionUserMessages = history
        .filter(
          (item): item is HistoryItem & { type: 'user'; text: string } =>
            item.type === 'user' &&
            typeof item.text === 'string' &&
            item.text.trim() !== '',
        )
        .map((item) => item.text)
        .reverse(); // Newest first, to match pastMessagesRaw sorting

      // Combine, with current session messages being more recent
      const combinedMessages = [
        ...currentSessionUserMessages,
        ...pastMessagesRaw,
      ];

      // Deduplicate consecutive identical messages from the combined list (still newest first)
      const deduplicatedMessages: string[] = [];
      if (combinedMessages.length > 0) {
        deduplicatedMessages.push(combinedMessages[0]); // Add the newest one unconditionally
        for (let i = 1; i < combinedMessages.length; i++) {
          if (combinedMessages[i] !== combinedMessages[i - 1]) {
            deduplicatedMessages.push(combinedMessages[i]);
          }
        }
      }
      // Reverse to oldest first for useInputHistory
      setUserMessages(deduplicatedMessages.reverse());
    };
    fetchUserMessages();
  }, [history, logger]);

  const isInputActive = streamingState === StreamingState.Idle && !initError;

  const handleClearScreen = useCallback(() => {
    clearItems();
    clearConsoleMessagesState();
    console.clear();
    refreshStatic();
  }, [clearItems, clearConsoleMessagesState, refreshStatic]);

  const mainControlsRef = useRef<DOMElement>(null);
  const pendingHistoryItemRef = useRef<DOMElement>(null);

  useEffect(() => {
    if (mainControlsRef.current) {
      const fullFooterMeasurement = measureElement(mainControlsRef.current);
      setFooterHeight(fullFooterMeasurement.height);
    }
  }, [terminalHeight, consoleMessages, showErrorDetails]);

  const staticExtraHeight = /* margins and padding */ 3;
  const availableTerminalHeight = useMemo(
    () => terminalHeight - footerHeight - staticExtraHeight,
    [terminalHeight, footerHeight],
  );

  useEffect(() => {
    // skip refreshing Static during first mount
    if (isInitialMount.current) {
      isInitialMount.current = false;
      return;
    }

    // debounce so it doesn't fire up too often during resize
    const handler = setTimeout(() => {
      setStaticNeedsRefresh(false);
      refreshStatic();
    }, 300);

    return () => {
      clearTimeout(handler);
    };
  }, [terminalWidth, terminalHeight, refreshStatic]);

  useEffect(() => {
    if (streamingState === StreamingState.Idle && staticNeedsRefresh) {
      setStaticNeedsRefresh(false);
      refreshStatic();
    }
  }, [streamingState, refreshStatic, staticNeedsRefresh]);

  const filteredConsoleMessages = useMemo(() => {
    if (config.getDebugMode()) {
      return consoleMessages;
    }
    return consoleMessages.filter((msg) => msg.type !== 'debug');
  }, [consoleMessages, config]);

  const branchName = useGitBranchName(config.getTargetDir());

  const contextFileNames = useMemo(() => {
    const fromSettings = settings.merged.contextFileName;
    if (fromSettings) {
      return Array.isArray(fromSettings) ? fromSettings : [fromSettings];
    }
    return getAllGeminiMdFilenames();
  }, [settings.merged.contextFileName]);

  const initialPrompt = useMemo(() => config.getQuestion(), [config]);
  const geminiClient = config.getGeminiClient();

  useEffect(() => {
    if (
      initialPrompt &&
      !initialPromptSubmitted.current &&
      !isAuthenticating &&
      !isAuthDialogOpen &&
      !isThemeDialogOpen &&
      !isEditorDialogOpen &&
      !showPrivacyNotice &&
      geminiClient?.isInitialized?.()
    ) {
      submitQuery(initialPrompt);
      initialPromptSubmitted.current = true;
    }
  }, [
    initialPrompt,
    submitQuery,
    isAuthenticating,
    isAuthDialogOpen,
    isThemeDialogOpen,
    isEditorDialogOpen,
    showPrivacyNotice,
    geminiClient,
  ]);

  if (quittingMessages) {
    return (
      <Box flexDirection="column" marginBottom={1}>
        {quittingMessages.map((item) => (
          <HistoryItemDisplay
            key={item.id}
            availableTerminalHeight={
              constrainHeight ? availableTerminalHeight : undefined
            }
            terminalWidth={terminalWidth}
            item={item}
            isPending={false}
            config={config}
          />
        ))}
      </Box>
    );
  }
  const mainAreaWidth = Math.floor(terminalWidth * 0.9);
  const debugConsoleMaxHeight = Math.floor(Math.max(terminalHeight * 0.2, 5));
  // Arbitrary threshold to ensure that items in the static area are large
  // enough but not too large to make the terminal hard to use.
  const staticAreaMaxItemHeight = Math.max(terminalHeight * 4, 100);
  return (
    <StreamingContext.Provider value={streamingState}>
      <Box flexDirection="column" marginBottom={1} width="90%">
        {/* Move UpdateNotification outside Static so it can re-render when updateMessage changes */}
        {updateMessage && <UpdateNotification message={updateMessage} />}

        {/*
         * The Static component is an Ink intrinsic in which there can only be 1 per application.
         * Because of this restriction we're hacking it slightly by having a 'header' item here to
         * ensure that it's statically rendered.
         *
         * Background on the Static Item: Anything in the Static component is written a single time
         * to the console. Think of it like doing a console.log and then never using ANSI codes to
         * clear that content ever again. Effectively it has a moving frame that every time new static
         * content is set it'll flush content to the terminal and move the area which it's "clearing"
         * down a notch. Without Static the area which gets erased and redrawn continuously grows.
         */}
        <Static
          key={staticKey}
          items={[
            <Box flexDirection="column" key="header">
              {!settings.merged.hideBanner && (
                <Header
                  terminalWidth={terminalWidth}
                  version={version}
                  nightly={nightly}
                />
              )}
              {!settings.merged.hideTips && <Tips config={config} />}
            </Box>,
            ...history.map((h) => (
              <HistoryItemDisplay
                terminalWidth={mainAreaWidth}
                availableTerminalHeight={staticAreaMaxItemHeight}
                key={h.id}
                item={h}
                isPending={false}
                config={config}
              />
            )),
          ]}
        >
          {(item) => item}
        </Static>
        <OverflowProvider>
          <Box ref={pendingHistoryItemRef} flexDirection="column">
            {pendingHistoryItems.map((item, i) => (
              <HistoryItemDisplay
                key={i}
                availableTerminalHeight={
                  constrainHeight ? availableTerminalHeight : undefined
                }
                terminalWidth={mainAreaWidth}
                // TODO(taehykim): It seems like references to ids aren't necessary in
                // HistoryItemDisplay. Refactor later. Use a fake id for now.
                item={{ ...item, id: 0 }}
                isPending={true}
                config={config}
                isFocused={!isEditorDialogOpen}
              />
            ))}
            <ShowMoreLines constrainHeight={constrainHeight} />
          </Box>
        </OverflowProvider>

        {showHelp && <Help commands={slashCommands} />}

        <Box flexDirection="column" ref={mainControlsRef}>
          {startupWarnings.length > 0 && (
            <Box
              borderStyle="round"
              borderColor={Colors.AccentYellow}
              paddingX={1}
              marginY={1}
              flexDirection="column"
            >
              {startupWarnings.map((warning, index) => (
                <Text key={index} color={Colors.AccentYellow}>
                  {warning}
                </Text>
              ))}
            </Box>
          )}

          {isThemeDialogOpen ? (
            <Box flexDirection="column">
              {themeError && (
                <Box marginBottom={1}>
                  <Text color={Colors.AccentRed}>{themeError}</Text>
                </Box>
              )}
              <ThemeDialog
                onSelect={handleThemeSelect}
                onHighlight={handleThemeHighlight}
                settings={settings}
                availableTerminalHeight={
                  constrainHeight
                    ? terminalHeight - staticExtraHeight
                    : undefined
                }
                terminalWidth={mainAreaWidth}
              />
            </Box>
          ) : isAuthenticating ? (
            <>
              <AuthInProgress
                onTimeout={() => {
                  setAuthError('Authentication timed out. Please try again.');
                  cancelAuthentication();
                  openAuthDialog();
                }}
              />
              {showErrorDetails && (
                <OverflowProvider>
                  <Box flexDirection="column">
                    <DetailedMessagesDisplay
                      messages={filteredConsoleMessages}
                      maxHeight={
                        constrainHeight ? debugConsoleMaxHeight : undefined
                      }
                      width={inputWidth}
                    />
                    <ShowMoreLines constrainHeight={constrainHeight} />
                  </Box>
                </OverflowProvider>
              )}
            </>
          ) : isAuthDialogOpen ? (
            <Box flexDirection="column">
              <AuthDialog
                onSelect={handleAuthSelect}
                settings={settings}
                initialErrorMessage={authError}
              />
            </Box>
          ) : isEditorDialogOpen ? (
            <Box flexDirection="column">
              {editorError && (
                <Box marginBottom={1}>
                  <Text color={Colors.AccentRed}>{editorError}</Text>
                </Box>
              )}
              <EditorSettingsDialog
                onSelect={handleEditorSelect}
                settings={settings}
                onExit={exitEditorDialog}
              />
            </Box>
          ) : showPrivacyNotice ? (
            <PrivacyNotice
              onExit={() => setShowPrivacyNotice(false)}
              config={config}
            />
          ) : (
            <>
              <LoadingIndicator
                thought={
                  streamingState === StreamingState.WaitingForConfirmation ||
                  config.getAccessibility()?.disableLoadingPhrases
                    ? undefined
                    : thought
                }
                currentLoadingPhrase={
                  config.getAccessibility()?.disableLoadingPhrases
                    ? undefined
                    : currentLoadingPhrase
                }
                elapsedTime={elapsedTime}
              />

              <Box
                marginTop={1}
                display="flex"
                justifyContent="space-between"
                width="100%"
              >
                <Box>
                  {process.env.GEMINI_SYSTEM_MD && (
                    <Text color={Colors.AccentRed}>|⌐■_■| </Text>
                  )}
                  {ctrlCPressedOnce ? (
                    <Text color={Colors.AccentYellow}>
                      Press Ctrl+C again to exit.
                    </Text>
                  ) : ctrlDPressedOnce ? (
                    <Text color={Colors.AccentYellow}>
                      Press Ctrl+D again to exit.
                    </Text>
                  ) : (
                    <ContextSummaryDisplay
                      openFiles={openFiles}
                      geminiMdFileCount={geminiMdFileCount}
                      contextFileNames={contextFileNames}
                      mcpServers={config.getMcpServers()}
                      blockedMcpServers={config.getBlockedMcpServers()}
                      showToolDescriptions={showToolDescriptions}
                    />
                  )}
                </Box>
                <Box>
                  {showAutoAcceptIndicator !== ApprovalMode.DEFAULT &&
                    !shellModeActive && (
                      <AutoAcceptIndicator
                        approvalMode={showAutoAcceptIndicator}
                      />
                    )}
                  {shellModeActive && <ShellModeIndicator />}
                </Box>
              </Box>
              {showIDEContextDetail && (
                <IDEContextDetailDisplay openFiles={openFiles} />
              )}
              {showErrorDetails && (
                <OverflowProvider>
                  <Box flexDirection="column">
                    <DetailedMessagesDisplay
                      messages={filteredConsoleMessages}
                      maxHeight={
                        constrainHeight ? debugConsoleMaxHeight : undefined
                      }
                      width={inputWidth}
                    />
                    <ShowMoreLines constrainHeight={constrainHeight} />
                  </Box>
                </OverflowProvider>
              )}

              {isInputActive && (
                <InputPrompt
                  buffer={buffer}
                  inputWidth={inputWidth}
                  suggestionsWidth={suggestionsWidth}
                  onSubmit={handleFinalSubmit}
                  userMessages={userMessages}
                  onClearScreen={handleClearScreen}
                  config={config}
                  slashCommands={slashCommands}
                  commandContext={commandContext}
                  shellModeActive={shellModeActive}
                  setShellModeActive={setShellModeActive}
                  focus={isFocused}
                />
              )}
            </>
          )}

          {initError && streamingState !== StreamingState.Responding && (
            <Box
              borderStyle="round"
              borderColor={Colors.AccentRed}
              paddingX={1}
              marginBottom={1}
            >
              {history.find(
                (item) =>
                  item.type === 'error' && item.text?.includes(initError),
              )?.text ? (
                <Text color={Colors.AccentRed}>
                  {
                    history.find(
                      (item) =>
                        item.type === 'error' && item.text?.includes(initError),
                    )?.text
                  }
                </Text>
              ) : (
                <>
                  <Text color={Colors.AccentRed}>
                    Initialization Error: {initError}
                  </Text>
                  <Text color={Colors.AccentRed}>
                    {' '}
                    Please check API key and configuration.
                  </Text>
                </>
              )}
            </Box>
          )}
          <Footer
            model={currentModel}
            targetDir={config.getTargetDir()}
            debugMode={config.getDebugMode()}
            branchName={branchName}
            debugMessage={debugMessage}
            corgiMode={corgiMode}
            errorCount={errorCount}
            showErrorDetails={showErrorDetails}
            showMemoryUsage={
              config.getDebugMode() || config.getShowMemoryUsage()
            }
            promptTokenCount={sessionStats.lastPromptTokenCount}
            nightly={nightly}
          />
        </Box>
      </Box>
    </StreamingContext.Provider>
  );
};<|MERGE_RESOLUTION|>--- conflicted
+++ resolved
@@ -533,17 +533,12 @@
 
     const context = { enteringConstrainHeightMode };
 
-<<<<<<< HEAD
     const handler = keystrokeHandlers.find((h) => {
       const inputs = Array.isArray(h.input) ? h.input : [h.input];
       const keyMatch = key.ctrl === !!h.ctrl;
 
       if (inputs.includes(input) && keyMatch) {
         return h.condition ? h.condition(context) : true;
-=======
-      const mcpServers = config.getMcpServers();
-      if (Object.keys(mcpServers || {}).length > 0) {
-        handleSlashCommand(newValue ? '/mcp desc' : '/mcp nodesc');
       }
     } else if (key.ctrl && input === 'e' && ideContext) {
       setShowIDEContextDetail((prev) => !prev);
@@ -553,13 +548,10 @@
       if (buffer.text.length > 0) {
         // Do nothing if there is text in the input.
         return;
->>>>>>> d76cedb6
       }
-      return false;
-    });
-
-    if (handler) {
-      handler.handler();
+      handleExit(ctrlDPressedOnce, setCtrlDPressedOnce, ctrlDTimerRef);
+    } else if (key.ctrl && input === 's' && !enteringConstrainHeightMode) {
+      setConstrainHeight(false);
     }
   });
 
