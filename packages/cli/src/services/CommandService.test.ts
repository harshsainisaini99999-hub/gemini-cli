--- conflicted
+++ resolved
@@ -10,11 +10,8 @@
 import { memoryCommand } from '../ui/commands/memoryCommand.js';
 import { helpCommand } from '../ui/commands/helpCommand.js';
 import { clearCommand } from '../ui/commands/clearCommand.js';
-<<<<<<< HEAD
 import { copyCommand } from '../ui/commands/copyCommand.js';
-=======
 import { authCommand } from '../ui/commands/authCommand.js';
->>>>>>> ff3722a3
 import { themeCommand } from '../ui/commands/themeCommand.js';
 
 // Mock the command modules to isolate the service from the command implementations.
@@ -27,16 +24,14 @@
 vi.mock('../ui/commands/clearCommand.js', () => ({
   clearCommand: { name: 'clear', description: 'Mock Clear' },
 }));
-<<<<<<< HEAD
-vi.mock('../ui/commands/copyCommand.js', () => ({
-  copyCommand: { name: 'copy', description: 'Mock Copy' },
-=======
 vi.mock('../ui/commands/authCommand.js', () => ({
   authCommand: { name: 'auth', description: 'Mock Auth' },
->>>>>>> ff3722a3
 }));
 vi.mock('../ui/commands/themeCommand.js', () => ({
   themeCommand: { name: 'theme', description: 'Mock Theme' },
+}));
+vi.mock('../ui/commands/copyCommand.js', () => ({
+  copyCommand: { name: 'copy', description: 'Mock Copy' },
 }));
 
 describe('CommandService', () => {
@@ -77,14 +72,14 @@
       it('should overwrite any existing commands when called again', async () => {
         // Load once
         await commandService.loadCommands();
-        expect(commandService.getCommands().length).toBe(5);
+        expect(commandService.getCommands().length).toBe(6);
 
         // Load again
         await commandService.loadCommands();
         const tree = commandService.getCommands();
 
         // Should not append, but overwrite
-        expect(tree.length).toBe(5);
+        expect(tree.length).toBe(6);
       });
     });
 
@@ -96,7 +91,7 @@
         await commandService.loadCommands();
 
         const loadedTree = commandService.getCommands();
-        expect(loadedTree.length).toBe(5);
+        expect(loadedTree.length).toBe(6);
         expect(loadedTree).toEqual([
           authCommand,
           clearCommand,
