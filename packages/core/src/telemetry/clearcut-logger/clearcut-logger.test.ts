/**
 * @license
 * Copyright 2025 Google LLC
 * SPDX-License-Identifier: Apache-2.0
 */

import {
  vi,
  describe,
  it,
  expect,
  afterEach,
<<<<<<< HEAD
  beforeEach,
=======
>>>>>>> 4ecfb478
  beforeAll,
  afterAll,
} from 'vitest';

import { ClearcutLogger, LogEventEntry, TEST_ONLY } from './clearcut-logger.js';
import { ConfigParameters } from '../../config/config.js';
import * as userAccount from '../../utils/user_account.js';
import * as userId from '../../utils/user_id.js';
import { EventMetadataKey } from './event-metadata-key.js';
import { makeFakeConfig } from '../../test-utils/config.js';
import { http, HttpResponse } from 'msw';
import { server } from '../../mocks/msw.js';

vi.mock('../../utils/user_account');
vi.mock('../../utils/user_id');

const mockUserAccount = vi.mocked(userAccount);
const mockUserId = vi.mocked(userId);

// TODO(richieforeman): Consider moving this to test setup globally.
beforeAll(() => {
  server.listen({});
});

afterEach(() => {
  server.resetHandlers();
});

afterAll(() => {
  server.close();
});

describe('ClearcutLogger', () => {
  const NEXT_WAIT_MS = 1234;
  const CLEARCUT_URL = 'https://play.googleapis.com/log';
  const MOCK_DATE = new Date('2025-01-02T00:00:00.000Z');
  const EXAMPLE_RESPONSE = `["${NEXT_WAIT_MS}",null,[[["ANDROID_BACKUP",0],["BATTERY_STATS",0],["SMART_SETUP",0],["TRON",0]],-3334737594024971225],[]]`;

  // A helper to get the internal events array for testing
  const getEvents = (l: ClearcutLogger): LogEventEntry[][] =>
    l['events'].toArray() as LogEventEntry[][];

  const getEventsSize = (l: ClearcutLogger): number => l['events'].size;

  const requeueFailedEvents = (l: ClearcutLogger, events: LogEventEntry[][]) =>
    l['requeueFailedEvents'](events);

<<<<<<< HEAD
  let originalEnv = process.env;

  beforeEach(() => {
    process.env = { ...originalEnv };
  });

  afterEach(() => {
    process.env = originalEnv;
  });

=======
>>>>>>> 4ecfb478
  function setup({
    config = {} as Partial<ConfigParameters>,
    lifetimeGoogleAccounts = 1,
    cachedGoogleAccount = 'test@google.com',
    installationId = 'test-installation-id',
  } = {}) {
    server.resetHandlers(
      http.post(CLEARCUT_URL, () => HttpResponse.text(EXAMPLE_RESPONSE)),
    );

    vi.useFakeTimers();
    vi.setSystemTime(MOCK_DATE);

    const loggerConfig = makeFakeConfig({
      ...config,
    });
    ClearcutLogger.clearInstance();

    mockUserAccount.getCachedGoogleAccount.mockReturnValue(cachedGoogleAccount);
    mockUserAccount.getLifetimeGoogleAccounts.mockReturnValue(
      lifetimeGoogleAccounts,
    );
    mockUserId.getInstallationId.mockReturnValue(installationId);

    const logger = ClearcutLogger.getInstance(loggerConfig);

    return { logger, loggerConfig };
  }

  afterEach(() => {
    ClearcutLogger.clearInstance();
    vi.useRealTimers();
    vi.restoreAllMocks();
  });

  describe('getInstance', () => {
    it.each([
      { usageStatisticsEnabled: false, expectedValue: undefined },
      {
        usageStatisticsEnabled: true,
        expectedValue: expect.any(ClearcutLogger),
      },
    ])(
      'returns an instance if usage statistics are enabled',
      ({ usageStatisticsEnabled, expectedValue }) => {
        ClearcutLogger.clearInstance();
        const { logger } = setup({
          config: {
            usageStatisticsEnabled,
          },
        });
        expect(logger).toEqual(expectedValue);
      },
    );

    it('is a singleton', () => {
      ClearcutLogger.clearInstance();
      const { loggerConfig } = setup();
      const logger1 = ClearcutLogger.getInstance(loggerConfig);
      const logger2 = ClearcutLogger.getInstance(loggerConfig);
      expect(logger1).toBe(logger2);
    });
  });

  describe('createLogEvent', () => {
    it('logs the total number of google accounts', () => {
      const { logger } = setup({
        lifetimeGoogleAccounts: 9001,
      });

      const event = logger?.createLogEvent('abc', []);

      expect(event?.event_metadata[0][0]).toEqual({
        gemini_cli_key: EventMetadataKey.GEMINI_CLI_GOOGLE_ACCOUNTS_COUNT,
        value: '9001',
      });
    });

<<<<<<< HEAD
    it.each([
      {
        env: {
          GITHUB_SHA: 'abc13',
        },
        expectedValue: 'GITHUB_ACTION',
      },
      {
        env: {
          CLOUD_SHELL: 'true',
        },
        expectedValue: 'CLOUD_SHELL',
      },
      {
        env: {
          MONOSPACE_ENV: 'true',
        },
        expectedValue: 'FIREBASE_STUDIO',
      },
      {
        env: {
          REPLIT_USER: 'johnstamos',
        },
        expectedValue: 'REPLIT',
      },
      {
        env: {},
        expectedValue: 'SURFACE_NOT_SET',
      },
    ])(
      'logs the current surface for $expectedValue',
      ({ env, expectedValue }) => {
        const { logger } = setup({});

        process.env = { ...process.env, ...env };

        const event = logger?.createLogEvent('abc', []);

        expect(event?.event_metadata[0][1]).toEqual({
          gemini_cli_key: EventMetadataKey.GEMINI_CLI_SURFACE,
          value: expectedValue,
        });
      },
    );

    it.each([
      {
        env: {
          CURSOR_TRACE_ID: 'abc123',
        },
        expectedValue: 'CURSOR',
      },
      {
        env: {
          TERM_PROGRAM: 'vscode',
        },
        expectedValue: 'VSCODE',
      },
      {
        env: {
          MONOSPACE_ENV: 'true',
        },
        expectedValue: 'FIREBASE_STUDIO',
      },
      {
        env: {
          __COG_BASHRC_SOURCED: 'true',
        },
        expectedValue: 'DEVIN',
      },
      {
        env: {
          CLOUD_SHELL: 'true',
        },
        expectedValue: 'CLOUD_SHELL',
      },
    ])(
      'logs the current surface for as $expectedValue, preempting vscode detection',
      ({ env, expectedValue }) => {
        const { logger } = setup({});
        process.env = { ...process.env, ...env, TERM_PROGRAM: 'vscode' };
        const event = logger?.createLogEvent('abc', []);
        expect(event?.event_metadata[0][1]).toEqual({
          gemini_cli_key: EventMetadataKey.GEMINI_CLI_SURFACE,
          value: expectedValue,
        });
      },
    );
=======
    it('logs the current surface', () => {
      const { logger } = setup({});

      const event = logger?.createLogEvent('abc', []);

      expect(event?.event_metadata[0][1]).toEqual({
        gemini_cli_key: EventMetadataKey.GEMINI_CLI_SURFACE,
        value: 'SURFACE_NOT_SET',
      });
    });
>>>>>>> 4ecfb478
  });

  describe('enqueueLogEvent', () => {
    it('should add events to the queue', () => {
      const { logger } = setup();
      logger!.enqueueLogEvent({ test: 'event1' });
      expect(getEventsSize(logger!)).toBe(1);
    });

    it('should evict the oldest event when the queue is full', () => {
      const { logger } = setup();

      for (let i = 0; i < TEST_ONLY.MAX_EVENTS; i++) {
        logger!.enqueueLogEvent({ event_id: i });
      }

      expect(getEventsSize(logger!)).toBe(TEST_ONLY.MAX_EVENTS);
      const firstEvent = JSON.parse(
        getEvents(logger!)[0][0].source_extension_json,
      );
      expect(firstEvent.event_id).toBe(0);

      // This should push out the first event
      logger!.enqueueLogEvent({ event_id: TEST_ONLY.MAX_EVENTS });

      expect(getEventsSize(logger!)).toBe(TEST_ONLY.MAX_EVENTS);
      const newFirstEvent = JSON.parse(
        getEvents(logger!)[0][0].source_extension_json,
      );
      expect(newFirstEvent.event_id).toBe(1);
      const lastEvent = JSON.parse(
        getEvents(logger!)[TEST_ONLY.MAX_EVENTS - 1][0].source_extension_json,
      );
      expect(lastEvent.event_id).toBe(TEST_ONLY.MAX_EVENTS);
    });
  });

  describe('flushToClearcut', () => {
    it('allows for usage with a configured proxy agent', async () => {
      const { logger } = setup({
        config: {
          proxy: 'http://mycoolproxy.whatever.com:3128',
        },
      });

      logger!.enqueueLogEvent({ event_id: 1 });

      const response = await logger!.flushToClearcut();

      expect(response.nextRequestWaitMs).toBe(NEXT_WAIT_MS);
    });

    it('should clear events on successful flush', async () => {
      const { logger } = setup();

      logger!.enqueueLogEvent({ event_id: 1 });
      const response = await logger!.flushToClearcut();

      expect(getEvents(logger!)).toEqual([]);
      expect(response.nextRequestWaitMs).toBe(NEXT_WAIT_MS);
    });

    it('should handle a network error and requeue events', async () => {
      const { logger } = setup();

      server.resetHandlers(http.post(CLEARCUT_URL, () => HttpResponse.error()));
      logger!.enqueueLogEvent({ event_id: 1 });
      logger!.enqueueLogEvent({ event_id: 2 });
      expect(getEventsSize(logger!)).toBe(2);

      const x = logger!.flushToClearcut();
      await x;

      expect(getEventsSize(logger!)).toBe(2);
      const events = getEvents(logger!);
      expect(JSON.parse(events[0][0].source_extension_json).event_id).toBe(1);
    });

    it('should handle an HTTP error and requeue events', async () => {
      const { logger } = setup();

      server.resetHandlers(
        http.post(
          CLEARCUT_URL,
          () =>
            new HttpResponse(
              { 'the system is down': true },
              {
                status: 500,
              },
            ),
        ),
      );

      logger!.enqueueLogEvent({ event_id: 1 });
      logger!.enqueueLogEvent({ event_id: 2 });

      expect(getEvents(logger!).length).toBe(2);
      await logger!.flushToClearcut();

      expect(getEvents(logger!).length).toBe(2);
      const events = getEvents(logger!);
      expect(JSON.parse(events[0][0].source_extension_json).event_id).toBe(1);
    });
  });

  describe('requeueFailedEvents logic', () => {
    it('should limit the number of requeued events to max_retry_events', () => {
      const { logger } = setup();
      const maxRetryEvents = TEST_ONLY.MAX_RETRY_EVENTS;
      const eventsToLogCount = maxRetryEvents + 5;
      const eventsToSend: LogEventEntry[][] = [];
      for (let i = 0; i < eventsToLogCount; i++) {
        eventsToSend.push([
          {
            event_time_ms: Date.now(),
            source_extension_json: JSON.stringify({ event_id: i }),
          },
        ]);
      }

      requeueFailedEvents(logger!, eventsToSend);

      expect(getEventsSize(logger!)).toBe(maxRetryEvents);
      const firstRequeuedEvent = JSON.parse(
        getEvents(logger!)[0][0].source_extension_json,
      );
      // The last `maxRetryEvents` are kept. The oldest of those is at index `eventsToLogCount - maxRetryEvents`.
      expect(firstRequeuedEvent.event_id).toBe(
        eventsToLogCount - maxRetryEvents,
      );
    });

    it('should not requeue more events than available space in the queue', () => {
      const { logger } = setup();
      const maxEvents = TEST_ONLY.MAX_EVENTS;
      const spaceToLeave = 5;
      const initialEventCount = maxEvents - spaceToLeave;
      for (let i = 0; i < initialEventCount; i++) {
        logger!.enqueueLogEvent({ event_id: `initial_${i}` });
      }
      expect(getEventsSize(logger!)).toBe(initialEventCount);

      const failedEventsCount = 10; // More than spaceToLeave
      const eventsToSend: LogEventEntry[][] = [];
      for (let i = 0; i < failedEventsCount; i++) {
        eventsToSend.push([
          {
            event_time_ms: Date.now(),
            source_extension_json: JSON.stringify({ event_id: `failed_${i}` }),
          },
        ]);
      }

      requeueFailedEvents(logger!, eventsToSend);

      // availableSpace is 5. eventsToRequeue is min(10, 5) = 5.
      // Total size should be initialEventCount + 5 = maxEvents.
      expect(getEventsSize(logger!)).toBe(maxEvents);

      // The requeued events are the *last* 5 of the failed events.
      // startIndex = max(0, 10 - 5) = 5.
      // Loop unshifts events from index 9 down to 5.
      // The first element in the deque is the one with id 'failed_5'.
      const firstRequeuedEvent = JSON.parse(
        getEvents(logger!)[0][0].source_extension_json,
      );
      expect(firstRequeuedEvent.event_id).toBe('failed_5');
    });
  });
});<|MERGE_RESOLUTION|>--- conflicted
+++ resolved
@@ -10,10 +10,7 @@
   it,
   expect,
   afterEach,
-<<<<<<< HEAD
   beforeEach,
-=======
->>>>>>> 4ecfb478
   beforeAll,
   afterAll,
 } from 'vitest';
@@ -46,11 +43,28 @@
   server.close();
 });
 
+// TODO(richieforeman): Consider moving this to test setup globally.
+beforeAll(() => {
+  server.listen({});
+});
+
+afterEach(() => {
+  server.resetHandlers();
+});
+
+afterAll(() => {
+  server.close();
+});
+
 describe('ClearcutLogger', () => {
   const NEXT_WAIT_MS = 1234;
   const CLEARCUT_URL = 'https://play.googleapis.com/log';
   const MOCK_DATE = new Date('2025-01-02T00:00:00.000Z');
   const EXAMPLE_RESPONSE = `["${NEXT_WAIT_MS}",null,[[["ANDROID_BACKUP",0],["BATTERY_STATS",0],["SMART_SETUP",0],["TRON",0]],-3334737594024971225],[]]`;
+  const NEXT_WAIT_MS = 1234;
+  const CLEARCUT_URL = 'https://play.googleapis.com/log';
+  const MOCK_DATE = new Date('2025-01-02T00:00:00.000Z');
+  const EXAMPLE_RESPONSE = `["${NEXT_WAIT_MS}",null,[[["ANDROID_BACKUP",0],["BATTERY_STATS",0],["SMART_SETUP",0],["TRON",0]],-3334737594024971225],[]]`;
 
   // A helper to get the internal events array for testing
   const getEvents = (l: ClearcutLogger): LogEventEntry[][] =>
@@ -61,7 +75,6 @@
   const requeueFailedEvents = (l: ClearcutLogger, events: LogEventEntry[][]) =>
     l['requeueFailedEvents'](events);
 
-<<<<<<< HEAD
   let originalEnv = process.env;
 
   beforeEach(() => {
@@ -72,8 +85,6 @@
     process.env = originalEnv;
   });
 
-=======
->>>>>>> 4ecfb478
   function setup({
     config = {} as Partial<ConfigParameters>,
     lifetimeGoogleAccounts = 1,
@@ -98,6 +109,10 @@
     );
     mockUserId.getInstallationId.mockReturnValue(installationId);
 
+    const logger = ClearcutLogger.getInstance(loggerConfig);
+
+    return { logger, loggerConfig };
+  }
     const logger = ClearcutLogger.getInstance(loggerConfig);
 
     return { logger, loggerConfig };
@@ -152,7 +167,6 @@
       });
     });
 
-<<<<<<< HEAD
     it.each([
       {
         env: {
@@ -241,18 +255,6 @@
         });
       },
     );
-=======
-    it('logs the current surface', () => {
-      const { logger } = setup({});
-
-      const event = logger?.createLogEvent('abc', []);
-
-      expect(event?.event_metadata[0][1]).toEqual({
-        gemini_cli_key: EventMetadataKey.GEMINI_CLI_SURFACE,
-        value: 'SURFACE_NOT_SET',
-      });
-    });
->>>>>>> 4ecfb478
   });
 
   describe('enqueueLogEvent', () => {
