--- conflicted
+++ resolved
@@ -79,15 +79,12 @@
   const CLEARCUT_URL = 'https://play.googleapis.com/log';
   const MOCK_DATE = new Date('2025-01-02T00:00:00.000Z');
   const EXAMPLE_RESPONSE = `["${NEXT_WAIT_MS}",null,[[["ANDROID_BACKUP",0],["BATTERY_STATS",0],["SMART_SETUP",0],["TRON",0]],-3334737594024971225],[]]`;
-<<<<<<< HEAD
 
   const FAKE_TELEMETRY_EVENT: BaseTelemetryEvent = {
     'event.name': 'fake_event',
     'event.timestamp': new Date().toISOString(),
   };
 
-=======
->>>>>>> 342820cf
   // A helper to get the internal events array for testing
   const getEvents = (l: ClearcutLogger): LogEventEntry[][] =>
     l['events'].toArray() as LogEventEntry[][];
@@ -179,30 +176,13 @@
       });
     });
 
-    it('logs the current surface from a github action', () => {
+    it('logs the current surface', () => {
       const { logger } = setup({});
 
-      vi.stubEnv('GITHUB_SHA', '8675309');
-
-      const event = logger?.createLogEvent('abc', []);
-
-      expect(event?.event_metadata[0][1]).toEqual({
-        gemini_cli_key: EventMetadataKey.GEMINI_CLI_SURFACE,
-        value: 'GitHub',
-      });
-    });
-
-    it('honors the value from env.SURFACE over all others', () => {
-      const { logger } = setup({});
-
-<<<<<<< HEAD
-      const event = logger?.createLogEvent(FAKE_TELEMETRY_EVENT, []);
-=======
       vi.stubEnv('TERM_PROGRAM', 'vscode');
       vi.stubEnv('SURFACE', 'ide-1234');
 
-      const event = logger?.createLogEvent('abc', []);
->>>>>>> 342820cf
+      const event = logger?.createLogEvent(FAKE_TELEMETRY_EVENT, []);
 
       expect(event?.event_metadata[0][1]).toEqual({
         gemini_cli_key: EventMetadataKey.GEMINI_CLI_SURFACE,
