/**
 * @license
 * Copyright 2025 Google LLC
 * SPDX-License-Identifier: Apache-2.0
 */

import type {
  GenerateContentConfig,
  PartListUnion,
  Content,
  Tool,
  GenerateContentResponse,
  Part,
} from '@google/genai';
import {
  getDirectoryContextString,
  getEnvironmentContext,
} from '../utils/environmentContext.js';
import type { ServerGeminiStreamEvent, ChatCompressionInfo } from './turn.js';
import { CompressionStatus } from './turn.js';
import { Turn, GeminiEventType } from './turn.js';
import type { Config } from '../config/config.js';
import { getCoreSystemPrompt, getCompressionPrompt } from './prompts.js';
import { getResponseText } from '../utils/partUtils.js';
import { checkNextSpeaker } from '../utils/nextSpeakerChecker.js';
import { reportError } from '../utils/errorReporting.js';
import { GeminiChat } from './geminiChat.js';
import { retryWithBackoff } from '../utils/retry.js';
import { getErrorMessage } from '../utils/errors.js';
import { tokenLimit } from './tokenLimits.js';
import type { ChatRecordingService } from '../services/chatRecordingService.js';
import type { ContentGenerator } from './contentGenerator.js';
import {
  DEFAULT_GEMINI_FLASH_MODEL,
  DEFAULT_GEMINI_MODEL,
  DEFAULT_GEMINI_MODEL_AUTO,
  DEFAULT_THINKING_MODE,
  getEffectiveModel,
} from '../config/models.js';
import { LoopDetectionService } from '../services/loopDetectionService.js';
import { ideContextStore } from '../ide/ideContext.js';
import {
  logChatCompression,
  logNextSpeakerCheck,
} from '../telemetry/loggers.js';
import {
  makeChatCompressionEvent,
  NextSpeakerCheckEvent,
} from '../telemetry/types.js';
import type { IdeContext, File } from '../ide/types.js';
import { handleFallback } from '../fallback/handler.js';
import type { RoutingContext } from '../routing/routingStrategy.js';
import { uiTelemetryService } from '../telemetry/uiTelemetry.js';

export function isThinkingSupported(model: string) {
  return model.startsWith('gemini-2.5') || model === DEFAULT_GEMINI_MODEL_AUTO;
}

export function isThinkingDefault(model: string) {
  if (model.startsWith('gemini-2.5-flash-lite')) {
    return false;
  }
  return model.startsWith('gemini-2.5') || model === DEFAULT_GEMINI_MODEL_AUTO;
}

/**
 * Returns the index of the oldest item to keep when compressing. May return
 * contents.length which indicates that everything should be compressed.
 *
 * Exported for testing purposes.
 */
export function findCompressSplitPoint(
  contents: Content[],
  fraction: number,
): number {
  if (fraction <= 0 || fraction >= 1) {
    throw new Error('Fraction must be between 0 and 1');
  }

  const charCounts = contents.map((content) => JSON.stringify(content).length);
  const totalCharCount = charCounts.reduce((a, b) => a + b, 0);
  const targetCharCount = totalCharCount * fraction;

  let lastSplitPoint = 0; // 0 is always valid (compress nothing)
  let cumulativeCharCount = 0;
  for (let i = 0; i < contents.length; i++) {
    cumulativeCharCount += charCounts[i];
    const content = contents[i];
    if (
      content.role === 'user' &&
      !content.parts?.some((part) => !!part.functionResponse)
    ) {
      if (cumulativeCharCount >= targetCharCount) {
        return i;
      }
      lastSplitPoint = i;
    }
  }

  // We found no split points after targetCharCount.
  // Check if it's safe to compress everything.
  const lastContent = contents[contents.length - 1];
  if (
    lastContent?.role === 'model' &&
    !lastContent?.parts?.some((part) => part.functionCall)
  ) {
    return contents.length;
  }

  // Can't compress everything so just compress at last splitpoint.
  return lastSplitPoint;
}

const MAX_TURNS = 100;

/**
 * Threshold for compression token count as a fraction of the model's token limit.
 * If the chat history exceeds this threshold, it will be compressed.
 */
const COMPRESSION_TOKEN_THRESHOLD = 0.7;

/**
 * The fraction of the latest chat history to keep. A value of 0.3
 * means that only the last 30% of the chat history will be kept after compression.
 */
const COMPRESSION_PRESERVE_THRESHOLD = 0.3;

export class GeminiClient {
  private chat?: GeminiChat;
  private readonly generateContentConfig: GenerateContentConfig = {
    temperature: 0,
    topP: 1,
  };
  private sessionTurnCount = 0;

  private readonly loopDetector: LoopDetectionService;
  private lastPromptId: string;
  private currentSequenceModel: string | null = null;
  private lastSentIdeContext: IdeContext | undefined;
  private forceFullIdeContext = true;

  /**
   * At any point in this conversation, was compression triggered without
   * being forced and did it fail?
   */
  private hasFailedCompressionAttempt = false;

  constructor(private readonly config: Config) {
    this.loopDetector = new LoopDetectionService(config);
    this.lastPromptId = this.config.getSessionId();
  }

  async initialize() {
    this.chat = await this.startChat();
  }

  private getContentGeneratorOrFail(): ContentGenerator {
    if (!this.config.getContentGenerator()) {
      throw new Error('Content generator not initialized');
    }
    return this.config.getContentGenerator();
  }

  async addHistory(content: Content) {
    await this.getChat().addHistory(content);
  }

  getChat(): GeminiChat {
    if (!this.chat) {
      throw new Error('Chat not initialized');
    }
    return this.chat;
  }

  isInitialized(): boolean {
    return this.chat !== undefined;
  }

  async getHistory(): Promise<Content[]> {
    return await this.getChat().getHistory();
  }

  stripThoughtsFromHistory() {
    this.getChat().stripThoughtsFromHistory();
  }

  async setHistory(
    history: Content[],
    { stripThoughts = false }: { stripThoughts?: boolean } = {},
  ) {
    const historyToSet = stripThoughts
      ? history.map((content) => {
          const newContent = { ...content };
          if (newContent.parts) {
            newContent.parts = newContent.parts.map((part) => {
              if (
                part &&
                typeof part === 'object' &&
                'thoughtSignature' in part
              ) {
                const newPart = { ...part };
                delete (newPart as { thoughtSignature?: string })
                  .thoughtSignature;
                return newPart;
              }
              return part;
            });
          }
          return newContent;
        })
      : history;
    await this.getChat().setHistory(historyToSet);
    this.forceFullIdeContext = true;
  }

  async setTools(): Promise<void> {
    const toolRegistry = this.config.getToolRegistry();
    const toolDeclarations = toolRegistry.getFunctionDeclarations();
    const tools: Tool[] = [{ functionDeclarations: toolDeclarations }];
    this.getChat().setTools(tools);
  }

  async resetChat(): Promise<void> {
    this.chat = await this.startChat();
  }

  getChatRecordingService(): ChatRecordingService | undefined {
    return this.chat?.getChatRecordingService();
  }

  getLoopDetectionService(): LoopDetectionService {
    return this.loopDetector;
  }

  async addDirectoryContext(): Promise<void> {
    if (!this.chat) {
      return;
    }

    await this.addHistory({
      role: 'user',
      parts: [{ text: await getDirectoryContextString(this.config) }],
    });
  }

  async startChat(extraHistory?: Content[]): Promise<GeminiChat> {
    this.forceFullIdeContext = true;
    this.hasFailedCompressionAttempt = false;
    const envParts = await getEnvironmentContext(this.config);

    const toolRegistry = this.config.getToolRegistry();
    const toolDeclarations = toolRegistry.getFunctionDeclarations();
    const tools: Tool[] = [{ functionDeclarations: toolDeclarations }];

    const history: Content[] = [
      {
        role: 'user',
        parts: envParts,
      },
      {
        role: 'model',
        parts: [{ text: 'Got it. Thanks for the context!' }],
      },
      ...(extraHistory ?? []),
    ];
    try {
      const userMemory = this.config.getUserMemory();
      const systemInstruction = getCoreSystemPrompt(userMemory);
      const model = this.config.getModel();

      const config: GenerateContentConfig = { ...this.generateContentConfig };

      if (isThinkingSupported(model)) {
        config.thinkingConfig = {
          includeThoughts: true,
          thinkingBudget: DEFAULT_THINKING_MODE,
        };
      }

      const chat = new GeminiChat(
        this.config,
        {
          systemInstruction,
          ...config,
          tools,
        },
        toolRegistry,
        history,
      );
      chat.setHistory(history);
      return chat;
    } catch (error) {
      await reportError(
        error,
        'Error initializing Gemini chat session.',
        history,
        'startChat',
      );
      throw new Error(`Failed to initialize chat: ${getErrorMessage(error)}`);
    }
  }

  private getIdeContextParts(forceFullContext: boolean): {
    contextParts: string[];
    newIdeContext: IdeContext | undefined;
  } {
    const currentIdeContext = ideContextStore.get();
    if (!currentIdeContext) {
      return { contextParts: [], newIdeContext: undefined };
    }

    if (forceFullContext || !this.lastSentIdeContext) {
      // Send full context as JSON
      const openFiles = currentIdeContext.workspaceState?.openFiles || [];
      const activeFile = openFiles.find((f) => f.isActive);
      const otherOpenFiles = openFiles
        .filter((f) => !f.isActive)
        .map((f) => f.path);

      const contextData: Record<string, unknown> = {};

      if (activeFile) {
        contextData['activeFile'] = {
          path: activeFile.path,
          cursor: activeFile.cursor
            ? {
                line: activeFile.cursor.line,
                character: activeFile.cursor.character,
              }
            : undefined,
          selectedText: activeFile.selectedText || undefined,
        };
      }

      if (otherOpenFiles.length > 0) {
        contextData['otherOpenFiles'] = otherOpenFiles;
      }

      if (Object.keys(contextData).length === 0) {
        return { contextParts: [], newIdeContext: currentIdeContext };
      }

      const jsonString = JSON.stringify(contextData, null, 2);
      const contextParts = [
        "Here is the user's editor context as a JSON object. This is for your information only.",
        '```json',
        jsonString,
        '```',
      ];

      if (this.config.getDebugMode()) {
        console.log(contextParts.join('\n'));
      }
      return {
        contextParts,
        newIdeContext: currentIdeContext,
      };
    } else {
      // Calculate and send delta as JSON
      const delta: Record<string, unknown> = {};
      const changes: Record<string, unknown> = {};

      const lastFiles = new Map(
        (this.lastSentIdeContext.workspaceState?.openFiles || []).map(
          (f: File) => [f.path, f],
        ),
      );
      const currentFiles = new Map(
        (currentIdeContext.workspaceState?.openFiles || []).map((f: File) => [
          f.path,
          f,
        ]),
      );

      const openedFiles: string[] = [];
      for (const [path] of currentFiles.entries()) {
        if (!lastFiles.has(path)) {
          openedFiles.push(path);
        }
      }
      if (openedFiles.length > 0) {
        changes['filesOpened'] = openedFiles;
      }

      const closedFiles: string[] = [];
      for (const [path] of lastFiles.entries()) {
        if (!currentFiles.has(path)) {
          closedFiles.push(path);
        }
      }
      if (closedFiles.length > 0) {
        changes['filesClosed'] = closedFiles;
      }

      const lastActiveFile = (
        this.lastSentIdeContext.workspaceState?.openFiles || []
      ).find((f: File) => f.isActive);
      const currentActiveFile = (
        currentIdeContext.workspaceState?.openFiles || []
      ).find((f: File) => f.isActive);

      if (currentActiveFile) {
        if (!lastActiveFile || lastActiveFile.path !== currentActiveFile.path) {
          changes['activeFileChanged'] = {
            path: currentActiveFile.path,
            cursor: currentActiveFile.cursor
              ? {
                  line: currentActiveFile.cursor.line,
                  character: currentActiveFile.cursor.character,
                }
              : undefined,
            selectedText: currentActiveFile.selectedText || undefined,
          };
        } else {
          const lastCursor = lastActiveFile.cursor;
          const currentCursor = currentActiveFile.cursor;
          if (
            currentCursor &&
            (!lastCursor ||
              lastCursor.line !== currentCursor.line ||
              lastCursor.character !== currentCursor.character)
          ) {
            changes['cursorMoved'] = {
              path: currentActiveFile.path,
              cursor: {
                line: currentCursor.line,
                character: currentCursor.character,
              },
            };
          }

          const lastSelectedText = lastActiveFile.selectedText || '';
          const currentSelectedText = currentActiveFile.selectedText || '';
          if (lastSelectedText !== currentSelectedText) {
            changes['selectionChanged'] = {
              path: currentActiveFile.path,
              selectedText: currentSelectedText,
            };
          }
        }
      } else if (lastActiveFile) {
        changes['activeFileChanged'] = {
          path: null,
          previousPath: lastActiveFile.path,
        };
      }

      if (Object.keys(changes).length === 0) {
        return { contextParts: [], newIdeContext: currentIdeContext };
      }

      delta['changes'] = changes;
      const jsonString = JSON.stringify(delta, null, 2);
      const contextParts = [
        "Here is a summary of changes in the user's editor context, in JSON format. This is for your information only.",
        '```json',
        jsonString,
        '```',
      ];

      if (this.config.getDebugMode()) {
        console.log(contextParts.join('\n'));
      }
      return {
        contextParts,
        newIdeContext: currentIdeContext,
      };
    }
  }

  async *sendMessageStream(
    request: PartListUnion,
    signal: AbortSignal,
    prompt_id: string,
    turns: number = MAX_TURNS,
  ): AsyncGenerator<ServerGeminiStreamEvent, Turn> {
    if (this.lastPromptId !== prompt_id) {
      this.loopDetector.reset(prompt_id);
      this.lastPromptId = prompt_id;
      this.currentSequenceModel = null;
    }
    this.sessionTurnCount++;
    if (
      this.config.getMaxSessionTurns() > 0 &&
      this.sessionTurnCount > this.config.getMaxSessionTurns()
    ) {
      yield { type: GeminiEventType.MaxSessionTurns };
      return new Turn(this.getChat(), prompt_id);
    }
    // Ensure turns never exceeds MAX_TURNS to prevent infinite loops
    const boundedTurns = Math.min(turns, MAX_TURNS);
    if (!boundedTurns) {
      return new Turn(this.getChat(), prompt_id);
    }

    const compressed = await this.tryCompressChat(prompt_id, false);

    if (compressed.compressionStatus === CompressionStatus.COMPRESSED) {
      yield { type: GeminiEventType.ChatCompressed, value: compressed };
    }

    // Prevent context updates from being sent while a tool call is
    // waiting for a response. The Gemini API requires that a functionResponse
    // part from the user immediately follows a functionCall part from the model
    // in the conversation history . The IDE context is not discarded; it will
    // be included in the next regular message sent to the model.
    const history = await this.getHistory();
    const lastMessage =
      history.length > 0 ? history[history.length - 1] : undefined;
    const hasPendingToolCall =
      !!lastMessage &&
      lastMessage.role === 'model' &&
      (lastMessage.parts?.some((p: Part) => 'functionCall' in p) || false);

    if (this.config.getIdeMode() && !hasPendingToolCall) {
      const { contextParts, newIdeContext } = this.getIdeContextParts(
        this.forceFullIdeContext || (await this.getHistory()).length === 0,
      );
      if (contextParts.length > 0) {
        await this.addHistory({
          role: 'user',
          parts: [{ text: contextParts.join('\n') }],
        });
      }
      this.lastSentIdeContext = newIdeContext;
      this.forceFullIdeContext = false;
    }

    const turn = new Turn(this.getChat(), prompt_id);

    const controller = new AbortController();
    const linkedSignal = AbortSignal.any([signal, controller.signal]);

    const loopDetected = await this.loopDetector.turnStarted(signal);
    if (loopDetected) {
      yield { type: GeminiEventType.LoopDetected };
      return turn;
    }

    const routingContext: RoutingContext = {
      history: await this.getChat().getHistory(/*curated=*/ true),
      request,
      signal,
    };

    let modelToUse: string;

    // Determine Model (Stickiness vs. Routing)
    if (this.currentSequenceModel) {
      modelToUse = this.currentSequenceModel;
    } else {
      const router = await this.config.getModelRouterService();
      const decision = await router.route(routingContext);
      modelToUse = decision.model;
      // Lock the model for the rest of the sequence
      this.currentSequenceModel = modelToUse;
    }

    const resultStream = turn.run(modelToUse, request, linkedSignal);
    for await (const event of resultStream) {
      if (this.loopDetector.addAndCheck(event)) {
        yield { type: GeminiEventType.LoopDetected };
        controller.abort();
        return turn;
      }
      yield event;
      if (event.type === GeminiEventType.Error) {
        return turn;
      }
    }
    if (!turn.pendingToolCalls.length && signal && !signal.aborted) {
      // Check if next speaker check is needed
      if (this.config.getQuotaErrorOccurred()) {
        return turn;
      }

      if (this.config.getSkipNextSpeakerCheck()) {
        return turn;
      }

      const nextSpeakerCheck = await checkNextSpeaker(
        this.getChat(),
        this.config.getBaseLlmClient(),
        signal,
        prompt_id,
      );
      logNextSpeakerCheck(
        this.config,
        new NextSpeakerCheckEvent(
          prompt_id,
          turn.finishReason?.toString() || '',
          nextSpeakerCheck?.next_speaker || '',
        ),
      );
      if (nextSpeakerCheck?.next_speaker === 'model') {
        const nextRequest = [{ text: 'Please continue.' }];
        // This recursive call's events will be yielded out, but the final
        // turn object will be from the top-level call.
        yield* this.sendMessageStream(
          nextRequest,
          signal,
          prompt_id,
          boundedTurns - 1,
        );
      }
    }
    return turn;
  }

  async generateContent(
    contents: Content[],
    generationConfig: GenerateContentConfig,
    abortSignal: AbortSignal,
    model: string,
  ): Promise<GenerateContentResponse> {
    let currentAttemptModel: string = model;

    const configToUse: GenerateContentConfig = {
      ...this.generateContentConfig,
      ...generationConfig,
    };

    try {
      const userMemory = this.config.getUserMemory();
      const systemInstruction = getCoreSystemPrompt(userMemory);

      const requestConfig: GenerateContentConfig = {
        abortSignal,
        ...configToUse,
        systemInstruction,
      };

      const apiCall = () => {
        const modelToUse = this.config.isInFallbackMode()
          ? DEFAULT_GEMINI_FLASH_MODEL
          : model;
        currentAttemptModel = modelToUse;

        return this.getContentGeneratorOrFail().generateContent(
          {
            model: modelToUse,
            config: requestConfig,
            contents,
          },
          this.lastPromptId,
        );
      };
      const onPersistent429Callback = async (
        authType?: string,
        error?: unknown,
      ) =>
        // Pass the captured model to the centralized handler.
        await handleFallback(this.config, currentAttemptModel, authType, error);

      const result = await retryWithBackoff(apiCall, {
        onPersistent429: onPersistent429Callback,
        authType: this.config.getContentGeneratorConfig()?.authType,
      });
      return result;
    } catch (error: unknown) {
      if (abortSignal.aborted) {
        throw error;
      }

      await reportError(
        error,
        `Error generating content via API with model ${currentAttemptModel}.`,
        {
          requestContents: contents,
          requestConfig: configToUse,
        },
        'generateContent-api',
      );
      throw new Error(
        `Failed to generate content with model ${currentAttemptModel}: ${getErrorMessage(error)}`,
      );
    }
  }

  async tryCompressChat(
    prompt_id: string,
    force: boolean = false,
  ): Promise<ChatCompressionInfo> {
    // If the model is 'auto', we will use a placeholder model to check.
    // Compression occurs before we choose a model, so calling `count_tokens`
    // before the model is chosen would result in an error.
    const configModel = this.config.getModel();
    let model: string =
      configModel === DEFAULT_GEMINI_MODEL_AUTO
        ? DEFAULT_GEMINI_MODEL
        : configModel;

    // Check if the model needs to be a fallback
    model = getEffectiveModel(this.config.isInFallbackMode(), model);

    const curatedHistory = await this.getChat().getHistory(true);

    // Regardless of `force`, don't do anything if the history is empty.
    if (
      curatedHistory.length === 0 ||
      (this.hasFailedCompressionAttempt && !force)
    ) {
      return {
        originalTokenCount: 0,
        newTokenCount: 0,
        compressionStatus: CompressionStatus.NOOP,
      };
    }

    const { totalTokens: originalTokenCount } =
      await this.getContentGeneratorOrFail().countTokens({
        model,
        contents: curatedHistory,
      });
    if (originalTokenCount === undefined) {
      console.warn(`Could not determine token count for model ${model}.`);
      this.hasFailedCompressionAttempt = !force && true;
      return {
        originalTokenCount: 0,
        newTokenCount: 0,
        compressionStatus:
          CompressionStatus.COMPRESSION_FAILED_TOKEN_COUNT_ERROR,
      };
    }

    const contextPercentageThreshold =
      this.config.getChatCompression()?.contextPercentageThreshold;

    // Don't compress if not forced and we are under the limit.
    if (!force) {
      const threshold =
        contextPercentageThreshold ?? COMPRESSION_TOKEN_THRESHOLD;
      if (originalTokenCount < threshold * tokenLimit(model)) {
        return {
          originalTokenCount,
          newTokenCount: originalTokenCount,
          compressionStatus: CompressionStatus.NOOP,
        };
      }
    }

    const splitPoint = findCompressSplitPoint(
      curatedHistory,
      1 - COMPRESSION_PRESERVE_THRESHOLD,
    );

    const historyToCompress = curatedHistory.slice(0, splitPoint);
    const historyToKeep = curatedHistory.slice(splitPoint);

    const summaryResponse = await this.config
      .getContentGenerator()
      .generateContent(
        {
          model,
          contents: [
            ...historyToCompress,
            {
              role: 'user',
              parts: [
                {
                  text: 'First, reason in your scratchpad. Then, generate the <state_snapshot>.',
                },
              ],
            },
          ],
          config: {
            systemInstruction: { text: getCompressionPrompt() },
          },
        },
        prompt_id,
      );
    const summary = getResponseText(summaryResponse) ?? '';

    const chat = await this.startChat([
      {
        role: 'user',
        parts: [{ text: summary }],
      },
      {
        role: 'model',
        parts: [{ text: 'Got it. Thanks for the additional context!' }],
      },
      ...historyToKeep,
    ]);
    this.forceFullIdeContext = true;

    const { totalTokens: newTokenCount } =
      await this.getContentGeneratorOrFail().countTokens({
<<<<<<< HEAD
        // model might change after calling `sendMessage`, so we get the newest value from config
        model: this.config.getModel(),
        contents: await chat.getHistory(),
=======
        model,
        contents: chat.getHistory(),
>>>>>>> f795255e
      });
    if (newTokenCount === undefined) {
      console.warn('Could not determine compressed history token count.');
      this.hasFailedCompressionAttempt = !force && true;
      return {
        originalTokenCount,
        newTokenCount: originalTokenCount,
        compressionStatus:
          CompressionStatus.COMPRESSION_FAILED_TOKEN_COUNT_ERROR,
      };
    }

    uiTelemetryService.setLastPromptTokenCount(newTokenCount);

    logChatCompression(
      this.config,
      makeChatCompressionEvent({
        tokens_before: originalTokenCount,
        tokens_after: newTokenCount,
      }),
    );

    if (newTokenCount > originalTokenCount) {
      this.getChat().setHistory(curatedHistory);
      this.hasFailedCompressionAttempt = !force && true;
      return {
        originalTokenCount,
        newTokenCount,
        compressionStatus:
          CompressionStatus.COMPRESSION_FAILED_INFLATED_TOKEN_COUNT,
      };
    } else {
      this.chat = chat; // Chat compression successful, set new state.
    }

    return {
      originalTokenCount,
      newTokenCount,
      compressionStatus: CompressionStatus.COMPRESSED,
    };
  }
}

export const TEST_ONLY = {
  COMPRESSION_PRESERVE_THRESHOLD,
  COMPRESSION_TOKEN_THRESHOLD,
};<|MERGE_RESOLUTION|>--- conflicted
+++ resolved
@@ -786,14 +786,8 @@
 
     const { totalTokens: newTokenCount } =
       await this.getContentGeneratorOrFail().countTokens({
-<<<<<<< HEAD
-        // model might change after calling `sendMessage`, so we get the newest value from config
-        model: this.config.getModel(),
+        model,
         contents: await chat.getHistory(),
-=======
-        model,
-        contents: chat.getHistory(),
->>>>>>> f795255e
       });
     if (newTokenCount === undefined) {
       console.warn('Could not determine compressed history token count.');
