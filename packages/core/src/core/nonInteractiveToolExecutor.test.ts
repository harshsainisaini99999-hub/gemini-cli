/**
 * @license
 * Copyright 2025 Google LLC
 * SPDX-License-Identifier: Apache-2.0
 */

import { describe, it, expect, vi, beforeEach } from 'vitest';
import { executeToolCall } from './nonInteractiveToolExecutor.js';
import type {
  ToolRegistry,
  ToolCallRequestInfo,
  ToolResult,
  Config,
} from '../index.js';
import {
  DEFAULT_TRUNCATE_TOOL_OUTPUT_LINES,
  DEFAULT_TRUNCATE_TOOL_OUTPUT_THRESHOLD,
  ToolErrorType,
  ApprovalMode,
} from '../index.js';
import type { Part } from '@google/genai';
import { MockTool } from '../test-utils/tools.js';

describe('executeToolCall', () => {
  let mockToolRegistry: ToolRegistry;
  let mockTool: MockTool;
  let abortController: AbortController;
  let mockConfig: Config;

  beforeEach(() => {
    mockTool = new MockTool();

    mockToolRegistry = {
      getTool: vi.fn(),
      getAllToolNames: vi.fn(),
    } as unknown as ToolRegistry;

    mockConfig = {
      getToolRegistry: () => mockToolRegistry,
      getApprovalMode: () => ApprovalMode.DEFAULT,
      getAllowedTools: () => [],
      getSessionId: () => 'test-session-id',
      getUsageStatisticsEnabled: () => true,
      getDebugMode: () => false,
      getContentGeneratorConfig: () => ({
        model: 'test-model',
        authType: 'oauth-personal',
      }),
<<<<<<< HEAD
      getShellExecutionConfig: () => ({
        terminalWidth: 90,
        terminalHeight: 30,
      }),
=======
      storage: {
        getProjectTempDir: () => '/tmp',
      },
      getTruncateToolOutputThreshold: () =>
        DEFAULT_TRUNCATE_TOOL_OUTPUT_THRESHOLD,
      getTruncateToolOutputLines: () => DEFAULT_TRUNCATE_TOOL_OUTPUT_LINES,
>>>>>>> f0bbfe5f
      getUseSmartEdit: () => false,
      getGeminiClient: () => null, // No client needed for these tests
    } as unknown as Config;

    abortController = new AbortController();
  });

  it('should execute a tool successfully', async () => {
    const request: ToolCallRequestInfo = {
      callId: 'call1',
      name: 'testTool',
      args: { param1: 'value1' },
      isClientInitiated: false,
      prompt_id: 'prompt-id-1',
    };
    const toolResult: ToolResult = {
      llmContent: 'Tool executed successfully',
      returnDisplay: 'Success!',
    };
    vi.mocked(mockToolRegistry.getTool).mockReturnValue(mockTool);
    mockTool.executeFn.mockReturnValue(toolResult);

    const response = await executeToolCall(
      mockConfig,
      request,
      abortController.signal,
    );

    expect(mockToolRegistry.getTool).toHaveBeenCalledWith('testTool');
    expect(mockTool.executeFn).toHaveBeenCalledWith(request.args);
    expect(response).toStrictEqual({
      callId: 'call1',
      error: undefined,
      errorType: undefined,
      outputFile: undefined,
      resultDisplay: 'Success!',
      responseParts: [
        {
          functionResponse: {
            name: 'testTool',
            id: 'call1',
            response: { output: 'Tool executed successfully' },
          },
        },
      ],
    });
  });

  it('should return an error if tool is not found', async () => {
    const request: ToolCallRequestInfo = {
      callId: 'call2',
      name: 'nonexistentTool',
      args: {},
      isClientInitiated: false,
      prompt_id: 'prompt-id-2',
    };
    vi.mocked(mockToolRegistry.getTool).mockReturnValue(undefined);
    vi.mocked(mockToolRegistry.getAllToolNames).mockReturnValue([
      'testTool',
      'anotherTool',
    ]);

    const response = await executeToolCall(
      mockConfig,
      request,
      abortController.signal,
    );

    const expectedErrorMessage =
      'Tool "nonexistentTool" not found in registry. Tools must use the exact names that are registered. Did you mean one of: "testTool", "anotherTool"?';
    expect(response).toStrictEqual({
      callId: 'call2',
      error: new Error(expectedErrorMessage),
      errorType: ToolErrorType.TOOL_NOT_REGISTERED,
      resultDisplay: expectedErrorMessage,
      responseParts: [
        {
          functionResponse: {
            name: 'nonexistentTool',
            id: 'call2',
            response: {
              error: expectedErrorMessage,
            },
          },
        },
      ],
    });
  });

  it('should return an error if tool validation fails', async () => {
    const request: ToolCallRequestInfo = {
      callId: 'call3',
      name: 'testTool',
      args: { param1: 'invalid' },
      isClientInitiated: false,
      prompt_id: 'prompt-id-3',
    };
    vi.mocked(mockToolRegistry.getTool).mockReturnValue(mockTool);
    vi.spyOn(mockTool, 'build').mockImplementation(() => {
      throw new Error('Invalid parameters');
    });

    const response = await executeToolCall(
      mockConfig,
      request,
      abortController.signal,
    );

    expect(response).toStrictEqual({
      callId: 'call3',
      error: new Error('Invalid parameters'),
      errorType: ToolErrorType.INVALID_TOOL_PARAMS,
      responseParts: [
        {
          functionResponse: {
            id: 'call3',
            name: 'testTool',
            response: {
              error: 'Invalid parameters',
            },
          },
        },
      ],
      resultDisplay: 'Invalid parameters',
    });
  });

  it('should return an error if tool execution fails', async () => {
    const request: ToolCallRequestInfo = {
      callId: 'call4',
      name: 'testTool',
      args: { param1: 'value1' },
      isClientInitiated: false,
      prompt_id: 'prompt-id-4',
    };
    const executionErrorResult: ToolResult = {
      llmContent: 'Error: Execution failed',
      returnDisplay: 'Execution failed',
      error: {
        message: 'Execution failed',
        type: ToolErrorType.EXECUTION_FAILED,
      },
    };
    vi.mocked(mockToolRegistry.getTool).mockReturnValue(mockTool);
    mockTool.executeFn.mockReturnValue(executionErrorResult);

    const response = await executeToolCall(
      mockConfig,
      request,
      abortController.signal,
    );
    expect(response).toStrictEqual({
      callId: 'call4',
      error: new Error('Execution failed'),
      errorType: ToolErrorType.EXECUTION_FAILED,
      responseParts: [
        {
          functionResponse: {
            id: 'call4',
            name: 'testTool',
            response: {
              error: 'Execution failed',
            },
          },
        },
      ],
      resultDisplay: 'Execution failed',
    });
  });

  it('should return an unhandled exception error if execution throws', async () => {
    const request: ToolCallRequestInfo = {
      callId: 'call5',
      name: 'testTool',
      args: { param1: 'value1' },
      isClientInitiated: false,
      prompt_id: 'prompt-id-5',
    };
    vi.mocked(mockToolRegistry.getTool).mockReturnValue(mockTool);
    mockTool.executeFn.mockImplementation(() => {
      throw new Error('Something went very wrong');
    });

    const response = await executeToolCall(
      mockConfig,
      request,
      abortController.signal,
    );

    expect(response).toStrictEqual({
      callId: 'call5',
      error: new Error('Something went very wrong'),
      errorType: ToolErrorType.UNHANDLED_EXCEPTION,
      resultDisplay: 'Something went very wrong',
      responseParts: [
        {
          functionResponse: {
            name: 'testTool',
            id: 'call5',
            response: { error: 'Something went very wrong' },
          },
        },
      ],
    });
  });

  it('should correctly format llmContent with inlineData', async () => {
    const request: ToolCallRequestInfo = {
      callId: 'call6',
      name: 'testTool',
      args: {},
      isClientInitiated: false,
      prompt_id: 'prompt-id-6',
    };
    const imageDataPart: Part = {
      inlineData: { mimeType: 'image/png', data: 'base64data' },
    };
    const toolResult: ToolResult = {
      llmContent: [imageDataPart],
      returnDisplay: 'Image processed',
    };
    vi.mocked(mockToolRegistry.getTool).mockReturnValue(mockTool);
    mockTool.executeFn.mockReturnValue(toolResult);

    const response = await executeToolCall(
      mockConfig,
      request,
      abortController.signal,
    );

    expect(response).toStrictEqual({
      callId: 'call6',
      error: undefined,
      errorType: undefined,
      outputFile: undefined,
      resultDisplay: 'Image processed',
      responseParts: [
        {
          functionResponse: {
            name: 'testTool',
            id: 'call6',
            response: {
              output: 'Binary content of type image/png was processed.',
            },
          },
        },
        imageDataPart,
      ],
    });
  });
});<|MERGE_RESOLUTION|>--- conflicted
+++ resolved
@@ -46,19 +46,16 @@
         model: 'test-model',
         authType: 'oauth-personal',
       }),
-<<<<<<< HEAD
       getShellExecutionConfig: () => ({
         terminalWidth: 90,
         terminalHeight: 30,
       }),
-=======
       storage: {
         getProjectTempDir: () => '/tmp',
       },
       getTruncateToolOutputThreshold: () =>
         DEFAULT_TRUNCATE_TOOL_OUTPUT_THRESHOLD,
       getTruncateToolOutputLines: () => DEFAULT_TRUNCATE_TOOL_OUTPUT_LINES,
->>>>>>> f0bbfe5f
       getUseSmartEdit: () => false,
       getGeminiClient: () => null, // No client needed for these tests
     } as unknown as Config;
