--- conflicted
+++ resolved
@@ -11,7 +11,6 @@
 import { ToolConfirmationOutcome } from './tools.js';
 import { ToolErrorType } from './tool-error.js';
 import * as fetchUtils from '../utils/fetch.js';
-<<<<<<< HEAD
 import { MessageBus } from '../confirmation-bus/message-bus.js';
 import { PolicyEngine } from '../policy/policy-engine.js';
 import {
@@ -19,12 +18,10 @@
   type ToolConfirmationResponse,
 } from '../confirmation-bus/types.js';
 import { randomUUID } from 'node:crypto';
-=======
 import {
   logWebFetchFallbackAttempt,
   WebFetchFallbackAttemptEvent,
 } from '../telemetry/index.js';
->>>>>>> 77162750
 
 const mockGenerateContent = vi.fn();
 const mockGetGeminiClient = vi.fn(() => ({
