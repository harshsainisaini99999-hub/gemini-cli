/**
 * @license
 * Copyright 2025 Google LLC
 * SPDX-License-Identifier: Apache-2.0
 */

import { describe, it, expect, vi, beforeEach, type Mock } from 'vitest';
<<<<<<< HEAD
import { WebFetchTool } from './web-fetch.js';
=======
import { WebFetchTool, parsePrompt } from './web-fetch.js';
>>>>>>> d38ab079
import type { Config } from '../config/config.js';
import { ApprovalMode } from '../config/config.js';
import { ToolConfirmationOutcome } from './tools.js';
import { ToolErrorType } from './tool-error.js';
import * as fetchUtils from '../utils/fetch.js';
import { MessageBus } from '../confirmation-bus/message-bus.js';
import { PolicyEngine } from '../policy/policy-engine.js';
import {
  MessageBusType,
  type ToolConfirmationResponse,
} from '../confirmation-bus/types.js';
import { randomUUID } from 'node:crypto';
import {
  logWebFetchFallbackAttempt,
  WebFetchFallbackAttemptEvent,
} from '../telemetry/index.js';

const mockGenerateContent = vi.fn();
const mockGetGeminiClient = vi.fn(() => ({
  generateContent: mockGenerateContent,
}));

vi.mock('../telemetry/index.js', () => ({
  logWebFetchFallbackAttempt: vi.fn(),
  WebFetchFallbackAttemptEvent: vi.fn(),
}));

vi.mock('../utils/fetch.js', async (importOriginal) => {
  const actual = await importOriginal<typeof fetchUtils>();
  return {
    ...actual,
    fetchWithTimeout: vi.fn(),
    isPrivateIp: vi.fn(),
  };
});

vi.mock('node:crypto', () => ({
  randomUUID: vi.fn(),
}));

<<<<<<< HEAD
=======
describe('parsePrompt', () => {
  it('should extract valid URLs separated by whitespace', () => {
    const prompt = 'Go to https://example.com and http://google.com';
    const { validUrls, errors } = parsePrompt(prompt);

    expect(errors).toHaveLength(0);
    expect(validUrls).toHaveLength(2);
    expect(validUrls[0]).toBe('https://example.com/');
    expect(validUrls[1]).toBe('http://google.com/');
  });

  it('should accept URLs with trailing punctuation', () => {
    const prompt = 'Check https://example.com.';
    const { validUrls, errors } = parsePrompt(prompt);

    expect(errors).toHaveLength(0);
    expect(validUrls).toHaveLength(1);
    expect(validUrls[0]).toBe('https://example.com./');
  });

  it('should detect URLs wrapped in punctuation as malformed', () => {
    const prompt = 'Read (https://example.com)';
    const { validUrls, errors } = parsePrompt(prompt);

    expect(validUrls).toHaveLength(0);
    expect(errors).toHaveLength(1);
    expect(errors[0]).toContain('Malformed URL detected');
    expect(errors[0]).toContain('(https://example.com)');
  });

  it('should detect unsupported protocols (httpshttps://)', () => {
    const prompt =
      'Summarize httpshttps://github.com/JuliaLang/julia/issues/58346';
    const { validUrls, errors } = parsePrompt(prompt);

    expect(validUrls).toHaveLength(0);
    expect(errors).toHaveLength(1);
    expect(errors[0]).toContain('Unsupported protocol');
    expect(errors[0]).toContain(
      'httpshttps://github.com/JuliaLang/julia/issues/58346',
    );
  });

  it('should detect unsupported protocols (ftp://)', () => {
    const prompt = 'ftp://example.com/file.txt';
    const { validUrls, errors } = parsePrompt(prompt);

    expect(validUrls).toHaveLength(0);
    expect(errors).toHaveLength(1);
    expect(errors[0]).toContain('Unsupported protocol');
  });

  it('should detect malformed URLs', () => {
    // http:// is not a valid URL in Node's new URL()
    const prompt = 'http://';
    const { validUrls, errors } = parsePrompt(prompt);

    expect(validUrls).toHaveLength(0);
    expect(errors).toHaveLength(1);
    expect(errors[0]).toContain('Malformed URL detected');
  });

  it('should handle prompts with no URLs', () => {
    const prompt = 'hello world';
    const { validUrls, errors } = parsePrompt(prompt);

    expect(validUrls).toHaveLength(0);
    expect(errors).toHaveLength(0);
  });

  it('should handle mixed valid and invalid URLs', () => {
    const prompt = 'Valid: https://google.com, Invalid: ftp://bad.com';
    const { validUrls, errors } = parsePrompt(prompt);

    expect(validUrls).toHaveLength(1);
    expect(validUrls[0]).toBe('https://google.com,/');
    expect(errors).toHaveLength(1);
    expect(errors[0]).toContain('ftp://bad.com');
  });
});

>>>>>>> d38ab079
describe('WebFetchTool', () => {
  let mockConfig: Config;

  beforeEach(() => {
    vi.resetAllMocks();
    mockConfig = {
      getApprovalMode: vi.fn(),
      setApprovalMode: vi.fn(),
      getProxy: vi.fn(),
      getGeminiClient: mockGetGeminiClient,
    } as unknown as Config;
  });

  describe('validateToolParamValues', () => {
    it('should throw if prompt is empty', () => {
      const tool = new WebFetchTool(mockConfig);
      expect(() => tool.build({ prompt: '' })).toThrow(
        "The 'prompt' parameter cannot be empty",
      );
    });

    it('should throw if prompt contains no URLs', () => {
      const tool = new WebFetchTool(mockConfig);
      expect(() => tool.build({ prompt: 'hello world' })).toThrow(
        "The 'prompt' must contain at least one valid URL",
      );
    });

    it('should throw if prompt contains malformed URLs (httpshttps://)', () => {
      const tool = new WebFetchTool(mockConfig);
      const prompt = 'fetch httpshttps://example.com';
      expect(() => tool.build({ prompt })).toThrow('Error(s) in prompt URLs:');
    });

    it('should pass if prompt contains at least one valid URL', () => {
      const tool = new WebFetchTool(mockConfig);
      expect(() =>
        tool.build({ prompt: 'fetch https://example.com' }),
      ).not.toThrow();
    });
  });

  describe('execute', () => {
    it('should return WEB_FETCH_FALLBACK_FAILED on fallback fetch failure', async () => {
      vi.spyOn(fetchUtils, 'isPrivateIp').mockReturnValue(true);
      vi.spyOn(fetchUtils, 'fetchWithTimeout').mockRejectedValue(
        new Error('fetch failed'),
      );
      const tool = new WebFetchTool(mockConfig);
      const params = { prompt: 'fetch https://private.ip' };
      const invocation = tool.build(params);
      const result = await invocation.execute(new AbortController().signal);
      expect(result.error?.type).toBe(ToolErrorType.WEB_FETCH_FALLBACK_FAILED);
    });

    it('should return WEB_FETCH_PROCESSING_ERROR on general processing failure', async () => {
      vi.spyOn(fetchUtils, 'isPrivateIp').mockReturnValue(false);
      mockGenerateContent.mockRejectedValue(new Error('API error'));
      const tool = new WebFetchTool(mockConfig);
      const params = { prompt: 'fetch https://public.ip' };
      const invocation = tool.build(params);
      const result = await invocation.execute(new AbortController().signal);
      expect(result.error?.type).toBe(ToolErrorType.WEB_FETCH_PROCESSING_ERROR);
    });

    it('should log telemetry when falling back due to private IP', async () => {
      vi.spyOn(fetchUtils, 'isPrivateIp').mockReturnValue(true);
      // Mock fetchWithTimeout to succeed so fallback proceeds
      vi.spyOn(fetchUtils, 'fetchWithTimeout').mockResolvedValue({
        ok: true,
        text: () => Promise.resolve('some content'),
      } as Response);
      mockGenerateContent.mockResolvedValue({
        candidates: [{ content: { parts: [{ text: 'fallback response' }] } }],
      });

      const tool = new WebFetchTool(mockConfig);
      const params = { prompt: 'fetch https://private.ip' };
      const invocation = tool.build(params);
      await invocation.execute(new AbortController().signal);

      expect(logWebFetchFallbackAttempt).toHaveBeenCalledWith(
        mockConfig,
        expect.any(WebFetchFallbackAttemptEvent),
      );
      expect(WebFetchFallbackAttemptEvent).toHaveBeenCalledWith('private_ip');
    });

    it('should log telemetry when falling back due to primary fetch failure', async () => {
      vi.spyOn(fetchUtils, 'isPrivateIp').mockReturnValue(false);
      // Mock primary fetch to return empty response, triggering fallback
      mockGenerateContent.mockResolvedValueOnce({
        candidates: [],
      });
      // Mock fetchWithTimeout to succeed so fallback proceeds
      vi.spyOn(fetchUtils, 'fetchWithTimeout').mockResolvedValue({
        ok: true,
        text: () => Promise.resolve('some content'),
      } as Response);
      // Mock fallback LLM call
      mockGenerateContent.mockResolvedValueOnce({
        candidates: [{ content: { parts: [{ text: 'fallback response' }] } }],
      });

      const tool = new WebFetchTool(mockConfig);
      const params = { prompt: 'fetch https://public.ip' };
      const invocation = tool.build(params);
      await invocation.execute(new AbortController().signal);

      expect(logWebFetchFallbackAttempt).toHaveBeenCalledWith(
        mockConfig,
        expect.any(WebFetchFallbackAttemptEvent),
      );
      expect(WebFetchFallbackAttemptEvent).toHaveBeenCalledWith(
        'primary_failed',
      );
    });
  });

  describe('shouldConfirmExecute', () => {
    it('should return confirmation details with the correct prompt and parsed urls', async () => {
      const tool = new WebFetchTool(mockConfig);
      const params = { prompt: 'fetch https://example.com' };
      const invocation = tool.build(params);
      const confirmationDetails = await invocation.shouldConfirmExecute(
        new AbortController().signal,
      );

      expect(confirmationDetails).toEqual({
        type: 'info',
        title: 'Confirm Web Fetch',
        prompt: 'fetch https://example.com',
        urls: ['https://example.com/'],
        onConfirm: expect.any(Function),
      });
    });

    it('should convert github urls to raw format', async () => {
      const tool = new WebFetchTool(mockConfig);
      const params = {
        prompt:
          'fetch https://github.com/google/gemini-react/blob/main/README.md',
      };
      const invocation = tool.build(params);
      const confirmationDetails = await invocation.shouldConfirmExecute(
        new AbortController().signal,
      );

      expect(confirmationDetails).toEqual({
        type: 'info',
        title: 'Confirm Web Fetch',
        prompt:
          'fetch https://github.com/google/gemini-react/blob/main/README.md',
        urls: [
          'https://raw.githubusercontent.com/google/gemini-react/main/README.md',
        ],
        onConfirm: expect.any(Function),
      });
    });

    it('should return false if approval mode is AUTO_EDIT', async () => {
      vi.spyOn(mockConfig, 'getApprovalMode').mockReturnValue(
        ApprovalMode.AUTO_EDIT,
      );
      const tool = new WebFetchTool(mockConfig);
      const params = { prompt: 'fetch https://example.com' };
      const invocation = tool.build(params);
      const confirmationDetails = await invocation.shouldConfirmExecute(
        new AbortController().signal,
      );

      expect(confirmationDetails).toBe(false);
    });

    it('should call setApprovalMode when onConfirm is called with ProceedAlways', async () => {
      const tool = new WebFetchTool(mockConfig);
      const params = { prompt: 'fetch https://example.com' };
      const invocation = tool.build(params);
      const confirmationDetails = await invocation.shouldConfirmExecute(
        new AbortController().signal,
      );

      if (
        confirmationDetails &&
        typeof confirmationDetails === 'object' &&
        'onConfirm' in confirmationDetails
      ) {
        await confirmationDetails.onConfirm(
          ToolConfirmationOutcome.ProceedAlways,
        );
      }

      expect(mockConfig.setApprovalMode).toHaveBeenCalledWith(
        ApprovalMode.AUTO_EDIT,
      );
    });
  });

  describe('Message Bus Integration', () => {
    let policyEngine: PolicyEngine;
    let messageBus: MessageBus;
    let mockUUID: Mock;

    beforeEach(() => {
      policyEngine = new PolicyEngine();
      messageBus = new MessageBus(policyEngine);
      mockUUID = vi.mocked(randomUUID);
      mockUUID.mockReturnValue('test-correlation-id');
    });

    it('should use message bus for confirmation when available', async () => {
      const tool = new WebFetchTool(mockConfig, messageBus);
      const params = { prompt: 'fetch https://example.com' };
      const invocation = tool.build(params);

      // Mock message bus publish and subscribe
      const publishSpy = vi.spyOn(messageBus, 'publish');
      const subscribeSpy = vi.spyOn(messageBus, 'subscribe');
      const unsubscribeSpy = vi.spyOn(messageBus, 'unsubscribe');

      // Start confirmation process
      const confirmationPromise = invocation.shouldConfirmExecute(
        new AbortController().signal,
      );

      // Verify confirmation request was published
      expect(publishSpy).toHaveBeenCalledWith({
        type: MessageBusType.TOOL_CONFIRMATION_REQUEST,
        toolCall: {
          name: 'WebFetchToolInvocation',
          args: { prompt: 'fetch https://example.com' },
        },
        correlationId: 'test-correlation-id',
      });

      // Verify subscription to response
      expect(subscribeSpy).toHaveBeenCalledWith(
        MessageBusType.TOOL_CONFIRMATION_RESPONSE,
        expect.any(Function),
      );

      // Simulate confirmation response
      const responseHandler = subscribeSpy.mock.calls[0][1];
      const response: ToolConfirmationResponse = {
        type: MessageBusType.TOOL_CONFIRMATION_RESPONSE,
        correlationId: 'test-correlation-id',
        confirmed: true,
      };

      responseHandler(response);

      const result = await confirmationPromise;
      expect(result).toBe(false); // No further confirmation needed
      expect(unsubscribeSpy).toHaveBeenCalled();
    });

    it('should reject promise when confirmation is denied via message bus', async () => {
      const tool = new WebFetchTool(mockConfig, messageBus);
      const params = { prompt: 'fetch https://example.com' };
      const invocation = tool.build(params);

      const subscribeSpy = vi.spyOn(messageBus, 'subscribe');

      const confirmationPromise = invocation.shouldConfirmExecute(
        new AbortController().signal,
      );

      // Simulate denial response
      const responseHandler = subscribeSpy.mock.calls[0][1];
      const response: ToolConfirmationResponse = {
        type: MessageBusType.TOOL_CONFIRMATION_RESPONSE,
        correlationId: 'test-correlation-id',
        confirmed: false,
      };

      responseHandler(response);

      // Should reject with error when denied
      await expect(confirmationPromise).rejects.toThrow(
        'Tool execution denied by policy',
      );
    });

    it('should handle timeout gracefully', async () => {
      vi.useFakeTimers();

      const tool = new WebFetchTool(mockConfig, messageBus);
      const params = { prompt: 'fetch https://example.com' };
      const invocation = tool.build(params);

      const confirmationPromise = invocation.shouldConfirmExecute(
        new AbortController().signal,
      );

      // Fast-forward past timeout
<<<<<<< HEAD
      vi.advanceTimersByTime(30000);

      const result = await confirmationPromise;
      expect(result).toBe(false);
=======
      await vi.advanceTimersByTimeAsync(30000);
      const result = await confirmationPromise;
      expect(result).not.toBe(false);
      expect(result).toHaveProperty('type', 'info');
>>>>>>> d38ab079

      vi.useRealTimers();
    });

    it('should handle abort signal during confirmation', async () => {
      const tool = new WebFetchTool(mockConfig, messageBus);
      const params = { prompt: 'fetch https://example.com' };
      const invocation = tool.build(params);

      const abortController = new AbortController();
      const confirmationPromise = invocation.shouldConfirmExecute(
        abortController.signal,
      );

      // Abort the operation
      abortController.abort();

      await expect(confirmationPromise).rejects.toThrow(
<<<<<<< HEAD
        'Tool confirmation aborted',
=======
        'Tool execution denied by policy.',
>>>>>>> d38ab079
      );
    });

    it('should fall back to legacy confirmation when no message bus', async () => {
      const tool = new WebFetchTool(mockConfig); // No message bus
      const params = { prompt: 'fetch https://example.com' };
      const invocation = tool.build(params);

      const result = await invocation.shouldConfirmExecute(
        new AbortController().signal,
      );

      // Should use legacy confirmation flow (returns confirmation details, not false)
      expect(result).not.toBe(false);
      expect(result).toHaveProperty('type', 'info');
    });

    it('should ignore responses with wrong correlation ID', async () => {
      vi.useFakeTimers();

      const tool = new WebFetchTool(mockConfig, messageBus);
      const params = { prompt: 'fetch https://example.com' };
      const invocation = tool.build(params);

      const subscribeSpy = vi.spyOn(messageBus, 'subscribe');
      const confirmationPromise = invocation.shouldConfirmExecute(
        new AbortController().signal,
      );

      // Send response with wrong correlation ID
      const responseHandler = subscribeSpy.mock.calls[0][1];
      const wrongResponse: ToolConfirmationResponse = {
        type: MessageBusType.TOOL_CONFIRMATION_RESPONSE,
        correlationId: 'wrong-id',
        confirmed: true,
      };

      responseHandler(wrongResponse);

      // Should timeout since correct response wasn't received
<<<<<<< HEAD
      vi.advanceTimersByTime(30000);
      const result = await confirmationPromise;
      expect(result).toBe(false);
=======
      await vi.advanceTimersByTimeAsync(30000);
      const result = await confirmationPromise;
      expect(result).not.toBe(false);
      expect(result).toHaveProperty('type', 'info');
>>>>>>> d38ab079

      vi.useRealTimers();
    });

    it('should handle message bus publish errors gracefully', async () => {
      const tool = new WebFetchTool(mockConfig, messageBus);
      const params = { prompt: 'fetch https://example.com' };
      const invocation = tool.build(params);

      // Mock publish to throw error
      vi.spyOn(messageBus, 'publish').mockImplementation(() => {
        throw new Error('Message bus error');
      });

      const result = await invocation.shouldConfirmExecute(
        new AbortController().signal,
      );
      expect(result).toBe(false); // Should gracefully fall back
    });

    it('should execute normally after confirmation approval', async () => {
      vi.spyOn(fetchUtils, 'isPrivateIp').mockReturnValue(false);
      mockGenerateContent.mockResolvedValue({
        candidates: [
          {
            content: {
              parts: [{ text: 'Fetched content from https://example.com' }],
              role: 'model',
            },
          },
        ],
      });

      const tool = new WebFetchTool(mockConfig, messageBus);
      const params = { prompt: 'fetch https://example.com' };
      const invocation = tool.build(params);

      const subscribeSpy = vi.spyOn(messageBus, 'subscribe');

      // Start confirmation
      const confirmationPromise = invocation.shouldConfirmExecute(
        new AbortController().signal,
      );

      // Approve via message bus
      const responseHandler = subscribeSpy.mock.calls[0][1];
      responseHandler({
        type: MessageBusType.TOOL_CONFIRMATION_RESPONSE,
        correlationId: 'test-correlation-id',
        confirmed: true,
      });

      await confirmationPromise;

      // Execute the tool
      const result = await invocation.execute(new AbortController().signal);
      expect(result.error).toBeUndefined();
      expect(result.llmContent).toContain('Fetched content');
    });
  });
});<|MERGE_RESOLUTION|>--- conflicted
+++ resolved
@@ -5,11 +5,7 @@
  */
 
 import { describe, it, expect, vi, beforeEach, type Mock } from 'vitest';
-<<<<<<< HEAD
-import { WebFetchTool } from './web-fetch.js';
-=======
 import { WebFetchTool, parsePrompt } from './web-fetch.js';
->>>>>>> d38ab079
 import type { Config } from '../config/config.js';
 import { ApprovalMode } from '../config/config.js';
 import { ToolConfirmationOutcome } from './tools.js';
@@ -50,8 +46,6 @@
   randomUUID: vi.fn(),
 }));
 
-<<<<<<< HEAD
-=======
 describe('parsePrompt', () => {
   it('should extract valid URLs separated by whitespace', () => {
     const prompt = 'Go to https://example.com and http://google.com';
@@ -133,7 +127,6 @@
   });
 });
 
->>>>>>> d38ab079
 describe('WebFetchTool', () => {
   let mockConfig: Config;
 
@@ -429,17 +422,10 @@
       );
 
       // Fast-forward past timeout
-<<<<<<< HEAD
-      vi.advanceTimersByTime(30000);
-
-      const result = await confirmationPromise;
-      expect(result).toBe(false);
-=======
       await vi.advanceTimersByTimeAsync(30000);
       const result = await confirmationPromise;
       expect(result).not.toBe(false);
       expect(result).toHaveProperty('type', 'info');
->>>>>>> d38ab079
 
       vi.useRealTimers();
     });
@@ -458,11 +444,7 @@
       abortController.abort();
 
       await expect(confirmationPromise).rejects.toThrow(
-<<<<<<< HEAD
-        'Tool confirmation aborted',
-=======
         'Tool execution denied by policy.',
->>>>>>> d38ab079
       );
     });
 
@@ -503,16 +485,10 @@
       responseHandler(wrongResponse);
 
       // Should timeout since correct response wasn't received
-<<<<<<< HEAD
-      vi.advanceTimersByTime(30000);
-      const result = await confirmationPromise;
-      expect(result).toBe(false);
-=======
       await vi.advanceTimersByTimeAsync(30000);
       const result = await confirmationPromise;
       expect(result).not.toBe(false);
       expect(result).toHaveProperty('type', 'info');
->>>>>>> d38ab079
 
       vi.useRealTimers();
     });
