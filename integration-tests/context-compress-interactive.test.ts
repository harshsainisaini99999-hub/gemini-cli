/**
 * @license
 * Copyright 2025 Google LLC
 * SPDX-License-Identifier: Apache-2.0
 */

import { expect, describe, it, beforeEach, afterEach } from 'vitest';
import { TestRig, type } from './test-helper.js';

describe('Interactive Mode', () => {
  let rig: TestRig;

  beforeEach(() => {
    rig = new TestRig();
  });

  afterEach(async () => {
    await rig.cleanup();
  });

<<<<<<< HEAD
  it('should trigger chat compression with /compress command', async () => {
    await rig.setup('interactive-compress-test');

    const { ptyProcess } = rig.runInteractive();

    let fullOutput = '';
    ptyProcess.onData((data) => (fullOutput += data));

    const authDialogAppeared = await rig.waitForText(
      'How would you like to authenticate',
      5000,
    );

    // select the second option if auth dialog come's up
    if (authDialogAppeared) {
      ptyProcess.write('2');
    }

    // Wait for the app to be ready
    const isReady = await rig.waitForText('Type your message', 15000);
    expect(isReady, 'CLI did not start up in interactive mode correctly').toBe(
      true,
    );

    const longPrompt =
      'Dont do anything except returning a 1000 token long paragragh with the <name of the scientist who discovered theory of relativity> at the end to indicate end of response. This is a moderately long sentence.';

    await type(ptyProcess, longPrompt);
    await type(ptyProcess, '\r');

    await rig.waitForText('einstein', 25000);

    await type(ptyProcess, '/compress');
    // A small delay to allow React to re-render the command list.
    await new Promise((resolve) => setTimeout(resolve, 100));
    await type(ptyProcess, '\r');

    const foundEvent = await rig.waitForTelemetryEvent(
      'chat_compression',
      90000,
    );
    expect(foundEvent, 'chat_compression telemetry event was not found').toBe(
      true,
    );
  });

  it('should handle compression failure on token inflation', async () => {
    await rig.setup('interactive-compress-test');

    const { ptyProcess } = rig.runInteractive();

    let fullOutput = '';
    ptyProcess.onData((data) => (fullOutput += data));

    const authDialogAppeared = await rig.waitForText(
      'How would you like to authenticate',
      5000,
    );

    // select the second option if auth dialog come's up
    if (authDialogAppeared) {
      ptyProcess.write('2');
    }

    // Wait for the app to be ready
    const isReady = await rig.waitForText('Type your message', 25000);
    expect(isReady, 'CLI did not start up in interactive mode correctly').toBe(
      true,
    );

    await type(ptyProcess, '/compress');

    const suggestionsReady = await rig.waitForText(
      'Compresses the context by replacing it with a summary.',
      15000,
    );
    expect(suggestionsReady, 'Command suggestions did not appear in time').toBe(
      true,
    );
    await type(ptyProcess, '\r');

    const compressionFailed = await rig.waitForText(
      'compression was not beneficial',
      25000,
    );

    expect(compressionFailed).toBe(true);
  });
=======
  it.skipIf(process.platform === 'win32')(
    'should trigger chat compression with /compress command',
    async () => {
      await rig.setup('interactive-compress-test');

      const { ptyProcess } = rig.runInteractive();
      await rig.ensureReadyForInput(ptyProcess);

      const longPrompt =
        'Dont do anything except returning a 1000 token long paragragh with the <name of the scientist who discovered theory of relativity> at the end to indicate end of response. This is a moderately long sentence.';

      await type(ptyProcess, longPrompt);
      await type(ptyProcess, '\r');

      await rig.waitForText('einstein', 25000);

      await type(ptyProcess, '/compress');
      // A small delay to allow React to re-render the command list.
      await new Promise((resolve) => setTimeout(resolve, 100));
      await type(ptyProcess, '\r');

      const foundEvent = await rig.waitForTelemetryEvent(
        'chat_compression',
        90000,
      );
      expect(foundEvent, 'chat_compression telemetry event was not found').toBe(
        true,
      );
    },
  );

  it.skipIf(process.platform === 'win32')(
    'should handle compression failure on token inflation',
    async () => {
      await rig.setup('interactive-compress-test');

      const { ptyProcess } = rig.runInteractive();
      await rig.ensureReadyForInput(ptyProcess);

      await type(ptyProcess, '/compress');
      await new Promise((resolve) => setTimeout(resolve, 100));
      await type(ptyProcess, '\r');

      const compressionFailed = await rig.waitForText(
        'compression was not beneficial',
        25000,
      );

      expect(compressionFailed).toBe(true);
    },
  );
>>>>>>> 8aa73008
});<|MERGE_RESOLUTION|>--- conflicted
+++ resolved
@@ -18,30 +18,11 @@
     await rig.cleanup();
   });
 
-<<<<<<< HEAD
   it('should trigger chat compression with /compress command', async () => {
     await rig.setup('interactive-compress-test');
 
     const { ptyProcess } = rig.runInteractive();
-
-    let fullOutput = '';
-    ptyProcess.onData((data) => (fullOutput += data));
-
-    const authDialogAppeared = await rig.waitForText(
-      'How would you like to authenticate',
-      5000,
-    );
-
-    // select the second option if auth dialog come's up
-    if (authDialogAppeared) {
-      ptyProcess.write('2');
-    }
-
-    // Wait for the app to be ready
-    const isReady = await rig.waitForText('Type your message', 15000);
-    expect(isReady, 'CLI did not start up in interactive mode correctly').toBe(
-      true,
-    );
+    await rig.ensureReadyForInput(ptyProcess);
 
     const longPrompt =
       'Dont do anything except returning a 1000 token long paragragh with the <name of the scientist who discovered theory of relativity> at the end to indicate end of response. This is a moderately long sentence.';
@@ -69,25 +50,7 @@
     await rig.setup('interactive-compress-test');
 
     const { ptyProcess } = rig.runInteractive();
-
-    let fullOutput = '';
-    ptyProcess.onData((data) => (fullOutput += data));
-
-    const authDialogAppeared = await rig.waitForText(
-      'How would you like to authenticate',
-      5000,
-    );
-
-    // select the second option if auth dialog come's up
-    if (authDialogAppeared) {
-      ptyProcess.write('2');
-    }
-
-    // Wait for the app to be ready
-    const isReady = await rig.waitForText('Type your message', 25000);
-    expect(isReady, 'CLI did not start up in interactive mode correctly').toBe(
-      true,
-    );
+    await rig.ensureReadyForInput(ptyProcess);
 
     await type(ptyProcess, '/compress');
 
@@ -107,57 +70,4 @@
 
     expect(compressionFailed).toBe(true);
   });
-=======
-  it.skipIf(process.platform === 'win32')(
-    'should trigger chat compression with /compress command',
-    async () => {
-      await rig.setup('interactive-compress-test');
-
-      const { ptyProcess } = rig.runInteractive();
-      await rig.ensureReadyForInput(ptyProcess);
-
-      const longPrompt =
-        'Dont do anything except returning a 1000 token long paragragh with the <name of the scientist who discovered theory of relativity> at the end to indicate end of response. This is a moderately long sentence.';
-
-      await type(ptyProcess, longPrompt);
-      await type(ptyProcess, '\r');
-
-      await rig.waitForText('einstein', 25000);
-
-      await type(ptyProcess, '/compress');
-      // A small delay to allow React to re-render the command list.
-      await new Promise((resolve) => setTimeout(resolve, 100));
-      await type(ptyProcess, '\r');
-
-      const foundEvent = await rig.waitForTelemetryEvent(
-        'chat_compression',
-        90000,
-      );
-      expect(foundEvent, 'chat_compression telemetry event was not found').toBe(
-        true,
-      );
-    },
-  );
-
-  it.skipIf(process.platform === 'win32')(
-    'should handle compression failure on token inflation',
-    async () => {
-      await rig.setup('interactive-compress-test');
-
-      const { ptyProcess } = rig.runInteractive();
-      await rig.ensureReadyForInput(ptyProcess);
-
-      await type(ptyProcess, '/compress');
-      await new Promise((resolve) => setTimeout(resolve, 100));
-      await type(ptyProcess, '\r');
-
-      const compressionFailed = await rig.waitForText(
-        'compression was not beneficial',
-        25000,
-      );
-
-      expect(compressionFailed).toBe(true);
-    },
-  );
->>>>>>> 8aa73008
 });