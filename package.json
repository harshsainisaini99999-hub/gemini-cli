--- conflicted
+++ resolved
@@ -91,12 +91,8 @@
     "msw": "^2.10.4",
     "npm-run-all": "^4.1.5",
     "prettier": "^3.5.3",
-<<<<<<< HEAD
-    "react-devtools-core": "^6.1.5",
-=======
     "react-devtools-core": "^4.28.5",
     "semver": "^7.7.2",
->>>>>>> 11c995e9
     "tsx": "^4.20.3",
     "typescript-eslint": "^8.30.1",
     "vitest": "^3.2.4",
